'use strict';

import React, {Component} from 'react';
import {withTranslation} from './i18n';
import axios, {HTTPMethod} from './axios';
import Immutable from 'immutable';
import PropTypes from 'prop-types';
import interoperableErrors from '../../../shared/interoperable-errors';
import {withPageHelpers} from './page'
import {withAsyncErrorHandler, withErrorHandling} from './error-handling';
import {TreeSelectMode, TreeTable} from './tree';
import {Table, TableSelectMode} from './table';
import {Button} from "./bootstrap-components";
import {SketchPicker} from 'react-color';

import ACEEditorRaw from 'react-ace';
import 'brace/theme/github';
import 'brace/ext/searchbox';

import DayPicker from 'react-day-picker';
import 'react-day-picker/lib/style.css';
import {
    birthdayYear,
    DateFormat,
    formatBirthday,
    formatDate,
    getBirthdayFormatString,
    getDateFormatString,
    parseBirthday,
    parseDate
} from '../../../shared/date';

import styles from "./styles.scss";
import moment from "moment";
import {getUrl} from "./urls";
import {createComponentMixin, withComponentMixins} from "./decorator-helpers";
import cudStyles from "../settings/jobs/CUD.scss";
import ParamTypes from "../settings/ParamTypes";


const FormState = {
    Loading: 0,
    LoadingWithNotice: 1,
    Ready: 2
};

const FormSendMethod = HTTPMethod;

export const FormStateOwnerContext = React.createContext(null);

const withFormStateOwner = createComponentMixin({
    contexts: [{context: FormStateOwnerContext, propName: 'formStateOwner'}],
    decoratorFn: (TargetClass, InnerClass) => {
        InnerClass.prototype.getFormStateOwner = function () {
            return this.props.formStateOwner;
        };

        return {};
    }
});

export function withFormErrorHandlers(target, name, descriptor) {
    const asyncFn = descriptor.value;

<<<<<<< HEAD
    descriptor.value = async function(...args) {
=======
    descriptor.value = async function (...args) {
>>>>>>> fbb12483
        await this.formHandleErrors(async () => await asyncFn.apply(this, args));
    };

    return descriptor;
}

@withComponentMixins([
    withTranslation,
    withErrorHandling,
    withPageHelpers
])
class Form extends Component {
    constructor(props) {
        super(props);

        this.beforeUnloadHandlers = {
            handler: () => this.props.stateOwner.isFormChanged(),
            handlerAsync: async () => await this.props.stateOwner.isFormChangedAsync()
        };
    }

    static propTypes = {
        stateOwner: PropTypes.object.isRequired,
        onSubmitAsync: PropTypes.func,
        format: PropTypes.string,
        noStatus: PropTypes.bool
    }

    componentDidMount() {
        this.registerBeforeUnloadHandlers(this.beforeUnloadHandlers);
    }

    componentWillUnmount() {
        this.deregisterBeforeUnloadHandlers(this.beforeUnloadHandlers);
    }

    @withAsyncErrorHandler
    async onSubmit(evt) {
        const t = this.props.t;

        const owner = this.props.stateOwner;

        evt.preventDefault();

        if (this.props.onSubmitAsync) {
            await this.props.onSubmitAsync();
        }
    }

    render() {
        const t = this.props.t;
        const owner = this.props.stateOwner;
        const props = this.props;
        const statusMessageText = owner.getFormStatusMessageText();
        const statusMessageSeverity = owner.getFormStatusMessageSeverity();

        let formClass = styles.form;
        if (props.format === 'wide') {
            formClass = '';
        } else if (props.format === 'inline') {
            formClass = 'form-inline';
        }

        if (!owner.isFormReady()) {
            if (owner.isFormWithLoadingNotice()) {
                return <p className={`alert alert-info ${styles.formStatus}`} role="alert">{t('loading')}</p>
            } else {
                return <div></div>;
            }
        } else {
            return (
                <form className={formClass} onSubmit={::this.onSubmit}>
                    <FormStateOwnerContext.Provider value={owner}>
                        <fieldset disabled={owner.isFormDisabled()}>
                            {props.children}
                        </fieldset>
                        {!props.noStatus && statusMessageText &&
                        <AlignedRow format={props.format} htmlId="form-status-message">
<<<<<<< HEAD
                            <div className={`alert alert-${statusMessageSeverity} ${styles.formStatus}`} role="alert">{statusMessageText}</div>
=======
                            <div className={`alert alert-${statusMessageSeverity} ${styles.formStatus}`}
                                 role="alert">{statusMessageText}</div>
>>>>>>> fbb12483
                        </AlignedRow>
                        }
                    </FormStateOwnerContext.Provider>
                </form>
            );
        }
    }
}

@withComponentMixins([
    withFormStateOwner
])
class Fieldset extends Component {
    static propTypes = {
        id: PropTypes.string,
        label: PropTypes.oneOfType([PropTypes.string, PropTypes.object]),
        help: PropTypes.oneOfType([PropTypes.string, PropTypes.object]),
        flat: PropTypes.bool,
        className: PropTypes.string
    }

    render() {
        const props = this.props;
        const owner = this.getFormStateOwner();
        const id = this.props.id;
        const htmlId = 'form_' + id;

        let className = id ? owner.addFormValidationClass('', id) : null;
        if (this.props.className) {
            className = (className || '') + ' ' + this.props.className;
        }

        let helpBlock = null;
        if (this.props.help) {
            helpBlock = <small className="form-text text-muted" id={htmlId + '_help'}>{this.props.help}</small>;
        }

        let validationBlock = null;
        if (id) {
            const validationMsg = id && owner.getFormValidationMessage(id);
            if (validationMsg) {
                validationBlock =
                    <small className="form-text text-muted" id={htmlId + '_help_validation'}>{validationMsg}</small>;
            }
        }

        return (
            <fieldset className={className}>
                {props.label ? <legend>{props.label}</legend> : null}
                <div className={props.flat ? 'fieldset-content fieldset-content-flat' : 'fieldset-content'}>
                    {props.children}
                    {helpBlock}
                    {validationBlock}
                </div>
            </fieldset>
        );
    }
}

function wrapInput(id, htmlId, owner, format, rightContainerClass, label, help, input) {
    // wrapInput may be used also outside forms to make a kind of fake read-only forms
    let className;
    if (owner) {
        className = 'form-group';
    } else {
        className = styles.staticFormGroup;
    }

    let colLeft = '';
    let colRight = '';

    switch (format) {
        case 'wide':
            colLeft = '';
            colRight = '';
            break;
        case 'inline':
            colLeft = 'mr-3';
            colRight = '';
            break;
        default:
            className = className + ' row';
            colLeft = 'col-sm-2 col-form-label';
            colRight = 'col-sm-10';
            break;
    }

    let helpBlock = null;
    if (help) {
        helpBlock = <small className={`form-text text-muted`} id={htmlId + '_help'}>{help}</small>;
    }

    let validationBlock = null;
    if (id) {
        const validationMsg = id && owner.getFormValidationMessage(id);
        if (validationMsg) {
            validationBlock = <div className="invalid-feedback" id={htmlId + '_help_validation'}>{validationMsg}</div>;
        }
    }

    let labelBlock = null;
    if (label) {
        labelBlock = <label className={colLeft}>{label}</label>;
    } else {
        labelBlock = <div className={colLeft}/>
    }

    if (format === 'inline') {
        return (
            <div className={className}>
                {labelBlock}{input}
                {helpBlock}
                {validationBlock}
            </div>
        );
    } else {
        return (
            <div className={className}>
                {labelBlock}
                <div className={`${colRight} ${rightContainerClass}`}>
                    {input}
                    {helpBlock}
                    {validationBlock}
                </div>
            </div>
        );
    }
}

@withComponentMixins([
    withFormStateOwner
])
class StaticField extends Component {
    static propTypes = {
        id: PropTypes.string.isRequired,
        label: PropTypes.string,
        help: PropTypes.oneOfType([PropTypes.string, PropTypes.object]),
        className: PropTypes.string,
        format: PropTypes.string,
        withValidation: PropTypes.bool
    }

    render() {
        const props = this.props;
        const owner = this.getFormStateOwner();
        const id = this.props.id;
        const htmlId = 'form_' + id;

        let className = 'form-control';

        if (props.withValidation) {
            className = owner.addFormValidationClass(className, id);
        }

        if (props.className) {
            className += ' ' + props.className;
        }

        return wrapInput(props.withValidation ? id : null, htmlId, owner, props.format, '', props.label, props.help,
            <div id={htmlId} className={className} aria-describedby={htmlId + '_help'}>{props.children}</div>
        );
    }
}

@withComponentMixins([
    withFormStateOwner
])
class InputField extends Component {
    static propTypes = {
        id: PropTypes.string.isRequired,
        label: PropTypes.string,
        placeholder: PropTypes.string,
        type: PropTypes.string,
        help: PropTypes.oneOfType([PropTypes.string, PropTypes.object]),
        format: PropTypes.string,
        disabled: PropTypes.bool
    }

    static defaultProps = {
        type: 'text'
    }

    render() {
        const props = this.props;
        const owner = this.getFormStateOwner();
        const id = this.props.id;
        const htmlId = 'form_' + id;

        let type = 'text';
        if (props.type === 'password') {
            type = 'password';
        } else if (props.type === 'hidden') {
            type = 'hidden';
        }

        const className = owner.addFormValidationClass('form-control', id);

        /* This is for debugging purposes when React reports that InputField is uncontrolled
        const value = owner.getFormValue(id);
        if (value === null || value === undefined) console.log(`Warning: InputField ${id} is ${value}`);
        */
        const value = owner.getFormValue(id);
        if (value === null || value === undefined) console.log(`Warning: InputField ${id} is ${value}`);

        return wrapInput(id, htmlId, owner, props.format, '', props.label, props.help,
<<<<<<< HEAD
            <input type={type} value={owner.getFormValue(id)} placeholder={props.placeholder} id={htmlId} className={className} aria-describedby={htmlId + '_help'} onChange={evt => owner.updateFormValue(id, evt.target.value)} disabled={props.disabled}/>
=======
            <input type={type} value={owner.getFormValue(id)} placeholder={props.placeholder} id={htmlId}
                   className={className} aria-describedby={htmlId + '_help'}
                   onChange={evt => owner.updateFormValue(id, evt.target.value)} disabled={props.disabled}/>
>>>>>>> fbb12483
        );
    }
}

class CheckBox extends Component {
    static propTypes = {
        id: PropTypes.string.isRequired,
        text: PropTypes.string,
        label: PropTypes.string,
        help: PropTypes.oneOfType([PropTypes.string, PropTypes.object]),
        format: PropTypes.string,
        className: PropTypes.string
    }

    render() {
        return (
            <FormStateOwnerContext.Consumer>
                {
                    owner => {
                        const props = this.props;
                        const id = this.props.id;
                        const htmlId = 'form_' + id;

                        const inputClassName = owner.addFormValidationClass('form-check-input', id);

                        return wrapInput(id, htmlId, owner, props.format, '', props.label, props.help,
                            <div className={`form-group form-check my-2 ${this.props.className}`}>
<<<<<<< HEAD
                                <input className={inputClassName} type="checkbox" checked={owner.getFormValue(id)} id={htmlId} aria-describedby={htmlId + '_help'} onChange={evt => owner.updateFormValue(id, !owner.getFormValue(id))}/>
=======
                                <input className={inputClassName} type="checkbox" checked={owner.getFormValue(id)}
                                       id={htmlId} aria-describedby={htmlId + '_help'}
                                       onChange={evt => owner.updateFormValue(id, !owner.getFormValue(id))}/>
>>>>>>> fbb12483
                                <label className={styles.checkboxText} htmlFor={htmlId}>{props.text}</label>
                            </div>
                        );
                    }

                }
            </FormStateOwnerContext.Consumer>
        );

    }
}

@withComponentMixins([
    withFormStateOwner
])
class CheckBoxGroup extends Component {
    static propTypes = {
        id: PropTypes.string.isRequired,
        label: PropTypes.string.isRequired,
        help: PropTypes.oneOfType([PropTypes.string, PropTypes.object]),
        options: PropTypes.array,
        className: PropTypes.string,
        format: PropTypes.string
    }

    onChange(key) {
        const id = this.props.id;
        const owner = this.getFormStateOwner();
        const existingSelection = owner.getFormValue(id);

        let newSelection;
        if (existingSelection.includes(key)) {
            newSelection = existingSelection.filter(x => x !== key);
        } else {
            newSelection = [key, ...existingSelection];
        }
        owner.updateFormValue(id, newSelection.sort());
    }

    render() {
        const props = this.props;

        const owner = this.getFormStateOwner();
        const id = this.props.id;
        const htmlId = 'form_' + id;

        const selection = owner.getFormValue(id);

        const options = [];
        for (const option of props.options) {
            const optClassName = owner.addFormValidationClass('form-check-input', id);
            const optId = htmlId + '_' + option.key;

            let number = options.push(
                <div key={option.key} className="form-group form-check my-2">
                    <input id={optId} type="checkbox" className={optClassName} checked={selection.includes(option.key)}
                           onChange={evt => this.onChange(option.key)}/>
                    <label className="form-check-label" htmlFor={optId}>{option.label}</label>
                </div>
            );
        }

        let className = 'form-control';
        if (props.className) {
            className += ' ' + props.className;
        }

        return wrapInput(id, htmlId, owner, props.format, '', props.label, props.help,
            <div>
                {options}
            </div>
        );
    }
}

@withComponentMixins([
    withFormStateOwner
])
class RadioGroup extends Component {
    static propTypes = {
        id: PropTypes.string.isRequired,
        label: PropTypes.string.isRequired,
        help: PropTypes.oneOfType([PropTypes.string, PropTypes.object]),
        options: PropTypes.array,
        className: PropTypes.string,
        format: PropTypes.string
    }

    render() {
        const props = this.props;

        const owner = this.getFormStateOwner();
        const id = this.props.id;
        const htmlId = 'form_' + id;

        const value = owner.getFormValue(id);

        const options = [];
        for (const option of props.options) {
            const optClassName = owner.addFormValidationClass('form-check-input', id);
            const optId = htmlId + '_' + option.key;

            let number = options.push(
                <div key={option.key} className="form-group form-check my-2">
                    <input id={optId} type="radio" className={optClassName} name={htmlId} checked={value === option.key}
                           onChange={evt => owner.updateFormValue(id, option.key)}/>
                    <label className="form-check-label" htmlFor={optId}>{option.label}</label>
                </div>
            );
        }

        let className = 'form-control';
        if (props.className) {
            className += ' ' + props.className;
        }

        return wrapInput(id, htmlId, owner, props.format, '', props.label, props.help,
            <div>
                {options}
            </div>
        );
    }
}

@withComponentMixins([
    withFormStateOwner
])
class TextArea extends Component {
    constructor() {
        super();
        this.onChange = evt => {
            const id = this.props.id;
            const owner = this.getFormStateOwner();
            owner.updateFormValue(id, evt.target.value);
        }
    }

    static propTypes = {
        id: PropTypes.string.isRequired,
        label: PropTypes.string.isRequired,
        placeholder: PropTypes.string,
        help: PropTypes.oneOfType([PropTypes.string, PropTypes.object]),
        format: PropTypes.string,
        className: PropTypes.string
    }

    render() {
        const props = this.props;
        const owner = this.getFormStateOwner();
        const id = props.id;
        const htmlId = 'form_' + id;
        const className = owner.addFormValidationClass('form-control ' + (props.className || ''), id);

        return wrapInput(id, htmlId, owner, props.format, '', props.label, props.help,
<<<<<<< HEAD
            <textarea id={htmlId} placeholder={props.placeholder} value={owner.getFormValue(id) || ''} className={className} aria-describedby={htmlId + '_help'} onChange={this.onChange}></textarea>
=======
            <textarea id={htmlId} placeholder={props.placeholder} value={owner.getFormValue(id) || ''}
                      className={className} aria-describedby={htmlId + '_help'} onChange={this.onChange}></textarea>
>>>>>>> fbb12483
        );
    }
}


@withComponentMixins([
    withFormStateOwner
])
class ColorPicker extends Component {
    constructor(props) {
        super(props);

        this.state = {
            opened: false
        };
    }

    static propTypes = {
        id: PropTypes.string.isRequired,
        label: PropTypes.string.isRequired,
        help: PropTypes.oneOfType([PropTypes.string, PropTypes.object]),
    }

    toggle() {
        this.setState({
            opened: !this.state.opened
        });
    }

    selected(value) {
        const owner = this.getFormStateOwner();
        const id = this.props.id;

        this.setState({
            opened: false
        });

        owner.updateFormValue(id, value.rgb);
    }

    render() {
        const props = this.props;
        const owner = this.getFormStateOwner();
        const id = this.props.id;
        const htmlId = 'form_' + id;
        const t = props.t;
        const color = owner.getFormValue(id);

        return wrapInput(id, htmlId, owner, props.format, '', props.label, props.help,
            <div>
                <div className="input-group">
                    <div className={styles.colorPickerSwatchWrapper} onClick={::this.toggle}>
                        <div className={styles.colorPickerSwatchColor}
                             style={{background: `rgba(${color.r}, ${color.g}, ${color.b}, ${color.a})`}}/>
                    </div>
                </div>
                {this.state.opened &&
                <div className={styles.colorPickerWrapper}>
                    <SketchPicker color={color} onChange={::this.selected}/>
                </div>
                }
            </div>
        );
    }
}

@withComponentMixins([
    withTranslation,
    withFormStateOwner
])
class DatePicker extends Component {
    constructor(props) {
        super(props);

        this.state = {
            opened: false
        };
    }

    static propTypes = {
        id: PropTypes.string.isRequired,
        label: PropTypes.string.isRequired,
        help: PropTypes.oneOfType([PropTypes.string, PropTypes.object]),
        format: PropTypes.string,
        birthday: PropTypes.bool,
        dateFormat: PropTypes.string,
        formatDate: PropTypes.func,
        parseDate: PropTypes.func
    }

    static defaultProps = {
        dateFormat: DateFormat.INTL
    }

    async toggleDayPicker() {
        this.setState({
            opened: !this.state.opened
        });
    }

    daySelected(date) {
        const owner = this.getFormStateOwner();
        const id = this.props.id;
        const props = this.props;

        if (props.formatDate) {
            owner.updateFormValue(id, props.formatDate(date));
        } else {
            owner.updateFormValue(id, props.birthday ? formatBirthday(props.dateFormat, date) : formatDate(props.dateFormat, date));
        }

        this.setState({
            opened: false
        });
    }

    render() {
        const props = this.props;
        const owner = this.getFormStateOwner();
        const id = this.props.id;
        const htmlId = 'form_' + id;
        const t = props.t;

        function BirthdayPickerCaption({date, localeUtils, onChange}) {
            const months = localeUtils.getMonths();
            return (
                <div className="DayPicker-Caption">
                    {months[date.getMonth()]}
                </div>
            );
        }

        let selectedDate, captionElement, fromMonth, toMonth, placeholder;
        const selectedDateStr = owner.getFormValue(id) || '';
        if (props.birthday) {
            if (props.parseDate) {
                selectedDate = props.parseDate(selectedDateStr);
                if (selectedDate) {
                    selectedDate = moment(selectedDate).set('year', birthdayYear).toDate();
                }
            } else {
                selectedDate = parseBirthday(props.dateFormat, selectedDateStr);
            }

            if (!selectedDate) {
                selectedDate = moment().set('year', birthdayYear).toDate();
            }

            captionElement = <BirthdayPickerCaption/>;
            fromMonth = new Date(birthdayYear, 0, 1);
            toMonth = new Date(birthdayYear, 11, 31);
            placeholder = getBirthdayFormatString(props.dateFormat);

        } else {
            if (props.parseDate) {
                selectedDate = props.parseDate(selectedDateStr);
            } else {
                selectedDate = parseDate(props.dateFormat, selectedDateStr);
            }

            if (!selectedDate) {
                selectedDate = moment().toDate();
            }

            placeholder = getDateFormatString(props.dateFormat);
        }

        const className = owner.addFormValidationClass('form-control', id);

        return wrapInput(id, htmlId, owner, props.format, '', props.label, props.help,
            <>
                <div className="input-group">
                    <input type="text" value={selectedDateStr} placeholder={placeholder} id={htmlId}
                           className={className} aria-describedby={htmlId + '_help'}
                           onChange={evt => owner.updateFormValue(id, evt.target.value)}/>
                    <div className="input-group-append">
                        <Button iconTitle={t('openCalendar')} className="btn-secondary" icon="calendar-alt"
                                onClickAsync={::this.toggleDayPicker}/>
                    </div>
                </div>
                {this.state.opened &&
                <div className={styles.dayPickerWrapper}>
                    <DayPicker
                        onDayClick={date => this.daySelected(date)}
                        selectedDays={selectedDate}
                        initialMonth={selectedDate}
                        fromMonth={fromMonth}
                        toMonth={toMonth}
                        captionElement={captionElement}
                    />
                </div>
                }
            </>
        );
    }
}


@withComponentMixins([
    withFormStateOwner
])
class Dropdown extends Component {
    static propTypes = {
        id: PropTypes.string.isRequired,
        label: PropTypes.string.isRequired,
        help: PropTypes.oneOfType([PropTypes.string, PropTypes.object]),
        options: PropTypes.array,
        className: PropTypes.string,
        format: PropTypes.string,
        disabled: PropTypes.bool
    }

    render() {
        const props = this.props;

        const owner = this.getFormStateOwner();
        const id = this.props.id;
        const htmlId = 'form_' + id;
        const options = [];

        if (this.props.options) {
            for (const optOrGrp of props.options) {
                if (optOrGrp.options) {
                    options.push(
                        <optgroup key={optOrGrp.key} label={optOrGrp.label}>
                            {optOrGrp.options.map(opt => <option key={opt.key} value={opt.key}>{opt.label}</option>)}
                        </optgroup>
                    )
                } else {
                    options.push(<option key={optOrGrp.key} value={optOrGrp.key}>{optOrGrp.label}</option>)
                }
            }
        }

        const className = owner.addFormValidationClass('form-control ' + (props.className || ''), id);

        return wrapInput(id, htmlId, owner, props.format, '', props.label, props.help,
            <select id={htmlId} className={className} aria-describedby={htmlId + '_help'} value={owner.getFormValue(id)}
                    onChange={evt => owner.updateFormValue(id, evt.target.value)} disabled={props.disabled}>
                {options}
            </select>
        );
    }
}

@withComponentMixins([
    withFormStateOwner
])
class AlignedRow extends Component {
    static propTypes = {
        className: PropTypes.string,
        label: PropTypes.string,
        htmlId: PropTypes.string,
        format: PropTypes.string
    }

    static defaultProps = {
        className: ''
    }

    render() {
        const props = this.props;
        const owner = this.getFormStateOwner();

        return wrapInput(null, props.htmlId, owner, props.format, props.className, props.label, null, this.props.children);
    }
}


class ButtonRow extends Component {
    static propTypes = {
        className: PropTypes.string,
        format: PropTypes.string
    }

    render() {
        let className = styles.buttonRow;
        if (this.props.className) {
            className += ' ' + this.props.className;
        }

        return (
            <AlignedRow className={className} format={this.props.format}>{this.props.children}</AlignedRow>
        );
    }
}

@withComponentMixins([
    withTranslation,
    withFormStateOwner
])
class ParamsLoader extends Component {

    static propTypes = {
        id: PropTypes.string,
        label: PropTypes.string,
        prefix: PropTypes.string,
        taskId: PropTypes.number,
        taskParams: PropTypes.oneOfType([PropTypes.object, PropTypes.arrayOf(PropTypes.object)]),
        paramTypesRef: PropTypes.func,
        help: PropTypes.oneOfType([PropTypes.string, PropTypes.object]),
        format: PropTypes.string
    };

    constructor(props) {
        super(props);
        this.paramTypes = new ParamTypes(props.t);

        if (props.paramTypesRef) {
            props.paramTypesRef(this.paramTypes);
        }

        const params = props.taskParams ? props.taskParams : null;

        this.state = {
            params: params
        };
    }

    componentDidMount() {
        if (this.props.taskId) {
            this.fetchTaskParams(this.props.taskId);
        }
    }

    componentDidUpdate(prevProps) {
        if (this.props.taskId !== prevProps.taskId) {
            this.setState({
                params: null
            });
            this.fetchTaskParams(this.props.taskId);
        }
    }

    /*
    onChangeBeforeValidation(mutStateData, key, oldVal, newVal) {
        const configSpec = this.state.params;
        if (configSpec) {
            this.paramTypes.onChange(configSpec, mutStateData, key, oldVal, newVal)
        }
    }
     */

    @withAsyncErrorHandler
    async fetchTaskParams(taskId) {
        const result = await axios.get(getUrl(`rest/task-params/${taskId}`));
        if (this.props.taskId === taskId) {
            const taskParams = result.data;
            this.getFormStateOwner().updateForm(mutData => {
                mutData.setIn([this.props.prefix, 'value'], taskParams);
                this.paramTypes.adopt(taskParams, mutData);
            });
            this.setState({params: result.data});
        }
    }

    render() {
        const props = this.props;
        const t = props.t;
        const htmlId = 'form_' + this.props.id;
        const owner = this.getFormStateOwner();

        const taskParams = this.state.params;
        const paramsRender = taskParams ? this.paramTypes.render(taskParams, owner) : null;
        return (
            <>
                {taskParams ?
                    paramsRender &&
                    <Fieldset label={t('Task parameters')}>
                        {paramsRender}
                    </Fieldset>
                    :
                    props.taskId &&
                    <div className="alert alert-info" role="alert">{t('Loading task...')}</div>
                }
            </>
        );
    }
}

@withComponentMixins([
    withTranslation,
    withFormStateOwner
], null, ['submitFormValuesMutator', 'getFormValueIdForPicker'])
class ListCreator extends Component {
    static propTypes = {
        id: PropTypes.string.isRequired,
        label: PropTypes.oneOfType([PropTypes.string, PropTypes.object]),
        help: PropTypes.oneOfType([PropTypes.string, PropTypes.object]),
        flat: PropTypes.bool,
        className: PropTypes.string,
        entryElement: PropTypes.element.isRequired,
        withOrder: PropTypes.bool,
        initValues: PropTypes.array
    };

    constructor(props) {
        super(props);

        this._nextEntryId = 0;
    }

    componentDidMount() {
        const values = this.props.initValues;
        if (values && values.length > 0) {
            this.getFormStateOwner().updateForm(mutState => {
                let entryIds = mutState.getIn([this.props.id, 'value']);

                if (!entryIds) {
                    entryIds = [];
                }

                for (const entryValue of values) {
                    const entryId = this.getNextEntryId();
                    mutState.setIn([this.getFormValueId(entryId), 'value'], entryValue);
                    entryIds.push(entryId);
                }

                mutState.setIn([this.props.id, 'value'], entryIds);
            });
        }
    }

    static submitFormValuesMutator(pickerId, data) {
        const entryValues = [];
        const entryIds = data[pickerId];

        if (!entryIds) {
            return entryValues;
        }

        for (const entryId of entryIds) {
            const entryFormId = ListCreator.getFormValueIdForPicker(pickerId, entryId);
            const value = data[entryFormId];
            entryValues.push(value);
            delete data[entryFormId]
        }

        data[pickerId] = entryValues;
    }

    static getFormValueIdForPicker(pickerId, entryId) {
        return `${pickerId}_${entryId}`;
    }

    getFormValueId(entryId) {
        return ListCreator.getFormValueIdForPicker(this.props.id, entryId);
    }

    getNextEntryId() {
        return this._nextEntryId++;
    }

    onAddListEntry(positionBefore) {
        this.getFormStateOwner().updateForm(mutState => {
            let entryIds = mutState.getIn([this.props.id, 'value']);

            if (!entryIds) {
                entryIds = [];
            }

            if (positionBefore == null) {
                positionBefore = entryIds.length;
            }

            const entryId = this.getNextEntryId();

            mutState.setIn([this.getFormValueId(entryId), 'value'], null);
            mutState.setIn([this.props.id, 'value'], [...entryIds.slice(0, positionBefore), entryId, ...entryIds.slice(positionBefore)]);
        });
    }

    onRemoveSetEntry(entryId) {
        this.getFormStateOwner().updateForm(mutState => {
            const entryIds = mutState.getIn([this.props.id, 'value']);

            mutState.delete(this.getFormValueId(entryId));

            mutState.setIn([this.props.id, 'value'], entryIds.filter(id => id !== entryId));
        });
    }

    onListEntryMoveUp(position) {
        const owner = this.getFormStateOwner();
        const entryIds = owner.getFormValue(this.props.id);
        owner.updateFormValue(this.props.id, [...entryIds.slice(0, position - 1), entryIds[position], entryIds[position - 1], ...entryIds.slice(position + 1)]);
    }

    onListEntryMoveDown(position) {
        const owner = this.getFormStateOwner();
        const entryIds = owner.getFormValue(this.props.id);
        owner.updateFormValue(this.props.id, [...entryIds.slice(0, position), entryIds[position + 1], entryIds[position], ...entryIds.slice(position + 2)]);
    }

    render() {
        const props = this.props;
        const owner = this.getFormStateOwner();
        const id = props.id;
        const t = props.t;
        const withOrder = props.withOrder;
        const entries = [];
        const entryIds = owner.getFormValue(id) || [];

        const entryButtonsStyles = withOrder ? cudStyles.entryButtonsWithOrder : cudStyles.entryButtons;
        for (let pos = 0; pos < entryIds.length; pos++) {
            const entryId = entryIds[pos];
            const elementId = this.getFormValueId(entryId);
            entries.push(
                <div key={entryId}
                     className={cudStyles.entry + (withOrder ? ' ' + cudStyles.withOrder : '') + ' ' + cudStyles.entryWithButtons}>
                    <div className={entryButtonsStyles}>
                        <Button
                            className="btn-secondary"
                            icon={`trash-alt ${withOrder ? "" : "fa-2x"}`}
                            title={t('remove')}
                            onClickAsync={() => this.onRemoveSetEntry(entryId)}
                        />
                        {withOrder &&
                        <Button
                            className="btn-secondary"
                            icon="plus"
                            title={t('Insert new entry before this one')}
                            onClickAsync={() => this.onAddListEntry(pos)}
                        />
                        }
                        {withOrder && pos > 0 &&
                        <Button
                            className="btn-secondary"
                            icon="chevron-up"
                            title={t('Move up')}
                            onClickAsync={() => this.onListEntryMoveUp(pos)}
                        />
                        }
                        {withOrder && pos < entryIds.length - 1 &&
                        <Button
                            className="btn-secondary"
                            icon="chevron-down"
                            title={t('Move down')}
                            onClickAsync={() => this.onListEntryMoveDown(pos)}
                        />
                        }
                    </div>
                    <div className={cudStyles.entryContent}>
                        {React.cloneElement(this.props.entryElement, {id: elementId})}
                    </div>
                </div>
            );
        }

        return (
            <Fieldset id={id} className={props.classname} help={props.help} flat={props.flat} label={props.label}>
                {entries}
                <div key="newEntry" className={cudStyles.newEntry}>
                    <Button
                        className="btn-secondary"
                        icon="plus"
                        label={t('Add entry')}
                        onClickAsync={() => this.onAddListEntry(entryIds.length)}
                    />
                </div>
            </Fieldset>
        );
    }
}

@withComponentMixins([
    withFormStateOwner
])
class TreeTableSelect extends Component {
    static propTypes = {
        id: PropTypes.string.isRequired,
        label: PropTypes.string,
        dataUrl: PropTypes.string,
        data: PropTypes.array,
        help: PropTypes.oneOfType([PropTypes.string, PropTypes.object]),
        format: PropTypes.string
    }

    async onSelectionChangedAsync(sel) {
        const owner = this.getFormStateOwner();
        owner.updateFormValue(this.props.id, sel);
    }

    render() {
        const props = this.props;
        const owner = this.getFormStateOwner();
        const id = this.props.id;
        const htmlId = 'form_' + id;

        const className = owner.addFormValidationClass('', id);

        return wrapInput(id, htmlId, owner, props.format, '', props.label, props.help,
<<<<<<< HEAD
            <TreeTable className={className} data={props.data} dataUrl={props.dataUrl} selectMode={TreeSelectMode.SINGLE} selection={owner.getFormValue(id)} onSelectionChangedAsync={::this.onSelectionChangedAsync} />
=======
            <TreeTable className={className} data={props.data} dataUrl={props.dataUrl}
                       selectMode={TreeSelectMode.SINGLE} selection={owner.getFormValue(id)}
                       onSelectionChangedAsync={::this.onSelectionChangedAsync}/>
>>>>>>> fbb12483
        );
    }
}

@withComponentMixins([
    withTranslation,
    withFormStateOwner
], ['refresh'])
class TableSelect extends Component {
    constructor(props) {
        super(props);

        this.state = {
            selectedLabel: '',
            open: false
        };
    }

    static propTypes = {
        dataUrl: PropTypes.string,
        data: PropTypes.array,
        columns: PropTypes.array,
        selectionKeyIndex: PropTypes.number,
        selectionLabelIndex: PropTypes.number,
        selectionAsArray: PropTypes.bool,
        selectMode: PropTypes.number,
        withHeader: PropTypes.bool,
        dropdown: PropTypes.bool,

        id: PropTypes.string.isRequired,
        label: PropTypes.string,
        help: PropTypes.oneOfType([PropTypes.string, PropTypes.object]),
        format: PropTypes.string,
        disabled: PropTypes.bool,

        pageLength: PropTypes.number
    }

    static defaultProps = {
        selectMode: TableSelectMode.SINGLE,
        selectionLabelIndex: 0,
        pageLength: 10
    }

    async onSelectionChangedAsync(sel, data) {
        if (this.props.selectMode === TableSelectMode.SINGLE && this.props.dropdown) {
            this.setState({
                open: false
            });
        }

        const owner = this.getFormStateOwner();
        owner.updateFormValue(this.props.id, sel);
    }

    async onSelectionDataAsync(sel, data) {
        if (this.props.dropdown) {
            let label;

            if (!data) {
                label = '';
            } else if (this.props.selectMode === TableSelectMode.SINGLE && !this.props.selectionAsArray) {
                label = data[this.props.selectionLabelIndex];
            } else {
                label = data.map(entry => entry[this.props.selectionLabelIndex]).join('; ');
            }

            this.setState({
                selectedLabel: label
            });
        }
    }

    async toggleOpen() {
        this.setState({
            open: !this.state.open
        });
    }

    refresh() {
        this.table.refresh();
    }

    render() {
        const props = this.props;
        const owner = this.getFormStateOwner();
        const id = this.props.id;
        const htmlId = 'form_' + id;
        const t = props.t;

        if (props.dropdown) {
            const className = owner.addFormValidationClass('form-control', id);

            return wrapInput(id, htmlId, owner, props.format, '', props.label, props.help,
                <div>
                    <div className={(props.disabled ? '' : 'input-group ') + styles.tableSelectDropdown}>
                        <input type="text" className={className} value={this.state.selectedLabel}
                               onClick={::this.toggleOpen} readOnly={!props.disabled} disabled={props.disabled}/>
                        {!props.disabled &&
                        <div className="input-group-append">
                            <Button label={t('select')} className="btn-secondary" onClickAsync={::this.toggleOpen}/>
                        </div>
                        }
                    </div>
                    <div
                        className={styles.tableSelectTable + (this.state.open ? '' : ' ' + styles.tableSelectTableHidden)}>
                        <Table ref={node => this.table = node} data={props.data} dataUrl={props.dataUrl}
                               columns={props.columns} selectMode={props.selectMode}
                               selectionAsArray={this.props.selectionAsArray} withHeader={props.withHeader}
                               selectionKeyIndex={props.selectionKeyIndex} selection={owner.getFormValue(id)}
                               onSelectionDataAsync={::this.onSelectionDataAsync}
                               onSelectionChangedAsync={::this.onSelectionChangedAsync}/>
                    </div>
                </div>
            );
        } else {
            return wrapInput(id, htmlId, owner, props.format, '', props.label, props.help,
                <div>
                    <div>
                        <Table ref={node => this.table = node} data={props.data} dataUrl={props.dataUrl}
                               columns={props.columns} pageLength={props.pageLength} selectMode={props.selectMode}
                               selectionAsArray={this.props.selectionAsArray} withHeader={props.withHeader}
                               selectionKeyIndex={props.selectionKeyIndex} selection={owner.getFormValue(id)}
                               onSelectionChangedAsync={::this.onSelectionChangedAsync}/>
                    </div>
                </div>
            );
        }
    }
}


@withComponentMixins([
    withFormStateOwner
])
class ACEEditor extends Component {
    static propTypes = {
        id: PropTypes.string.isRequired,
        label: PropTypes.string,
        help: PropTypes.oneOfType([PropTypes.string, PropTypes.object]),
        height: PropTypes.string,
        mode: PropTypes.string,
        format: PropTypes.string
    }

    render() {
        const props = this.props;
        const owner = this.getFormStateOwner();
        const id = this.props.id;
        const htmlId = 'form_' + id;

        return wrapInput(id, htmlId, owner, props.format, '', props.label, props.help,
            <ACEEditorRaw
                id={htmlId}
                mode={props.mode}
                theme="github"
                onChange={data => owner.updateFormValue(id, data)}
                fontSize={12}
                width="100%"
                height={props.height}
                showPrintMargin={false}
                value={owner.getFormValue(id)}
                tabSize={2}
                setOptions={{useWorker: false}} // This disables syntax check because it does not always work well (e.g. in case of JS code in report templates)
            />
        );
    }
}


const withForm = createComponentMixin({
    decoratorFn: (TargetClass, InnerClass) => {
        const proto = InnerClass.prototype;

        const cleanFormState = Immutable.Map({
            state: FormState.Loading,
            isValidationShown: false,
            isDisabled: false,
            statusMessageText: '',
            data: Immutable.Map(),
            savedData: Immutable.Map(),
            isServerValidationRunning: false
        });

        const getSaveData = (self, formStateData) => {
            let data = formStateData.map(attr => attr.get('value')).toJS();

            if (self.submitFormValuesMutator) {
                const newData = self.submitFormValuesMutator(data, false);
                if (newData !== undefined) {
                    data = newData;
                }
            }
<<<<<<< HEAD

            return data;
        };

        // formValidateResolve is called by "validateForm" once client receives validation response from server that does not
        // trigger another server validation
        let formValidateResolve = null;

        function scheduleValidateForm(self) {
            setTimeout(() => {
                self.setState(previousState => ({
                    formState: previousState.formState.withMutations(mutState => {
                        validateFormState(self, mutState);
                    })
                }));
            }, 0);
        }

        function validateFormState(self, mutState) {
            const settings = self.state.formSettings;

=======

            return data;
        };

        // formValidateResolve is called by "validateForm" once client receives validation response from server that does not
        // trigger another server validation
        let formValidateResolve = null;

        function scheduleValidateForm(self) {
            setTimeout(() => {
                self.setState(previousState => ({
                    formState: previousState.formState.withMutations(mutState => {
                        validateFormState(self, mutState);
                    })
                }));
            }, 0);
        }

        function validateFormState(self, mutState) {
            const settings = self.state.formSettings;

>>>>>>> fbb12483
            if (!mutState.get('isServerValidationRunning') && settings.serverValidation) {
                const payload = {};
                let payloadNotEmpty = false;

                for (const attr of settings.serverValidation.extra || []) {
                    if (typeof attr === 'string') {
                        payload[attr] = mutState.getIn(['data', attr, 'value']);
                    } else {
                        const data = mutState.get('data').map(attr => attr.get('value')).toJS();
                        payload[attr.key] = attr.data(data);
                    }
                }

                for (const attr of settings.serverValidation.changed) {
                    const currValue = mutState.getIn(['data', attr, 'value']);
                    const serverValue = mutState.getIn(['data', attr, 'serverValue']);

                    // This really assumes that all form values are preinitialized (i.e. not undef)
                    if (currValue !== serverValue) {
                        mutState.setIn(['data', attr, 'serverValidated'], false);
                        payload[attr] = currValue;
                        payloadNotEmpty = true;
                    }
                }

                if (payloadNotEmpty) {
                    mutState.set('isServerValidationRunning', true);

                    axios.post(getUrl(settings.serverValidation.url), payload)
                        .then(response => {

                            if (self.isComponentMounted()) {
                                self.setState(previousState => ({
                                    formState: previousState.formState.withMutations(mutState => {
                                        mutState.set('isServerValidationRunning', false);

                                        mutState.update('data', stateData => stateData.withMutations(mutStateData => {
                                            for (const attr in payload) {
                                                mutStateData.setIn([attr, 'serverValue'], payload[attr]);

                                                if (payload[attr] === mutState.getIn(['data', attr, 'value'])) {
                                                    mutStateData.setIn([attr, 'serverValidated'], true);
                                                    mutStateData.setIn([attr, 'serverValidation'], response.data[attr] || true);
                                                }
                                            }
                                        }));
                                    })
                                }));

                                scheduleValidateForm(self);
                            }
                        })
                        .catch(error => {
                            if (self.isComponentMounted()) {
                                console.log('Error in "validateFormState": ' + error);

                                self.setState(previousState => ({
                                    formState: previousState.formState.set('isServerValidationRunning', false)
                                }));

                                // TODO: It might be good not to give up immediatelly, but retry a couple of times
                                // scheduleValidateForm(self);
                            }
                        });
                } else {
                    if (formValidateResolve) {
                        const resolve = formValidateResolve;
                        formValidateResolve = null;
                        resolve();
                    }
                }
            }

            if (self.localValidateFormValues) {
                mutState.update('data', stateData => stateData.withMutations(mutStateData => {
                    self.localValidateFormValues(mutStateData);
                }));
            }
        }

        const previousComponentDidMount = proto.componentDidMount;
        proto.componentDidMount = function () {
            this._isComponentMounted = true;
            if (previousComponentDidMount) {
                previousComponentDidMount.apply(this);
            }
        };

        const previousComponentWillUnmount = proto.componentWillUnmount;
        proto.componentWillUnmount = function () {
            this._isComponentMounted = false;
            if (previousComponentWillUnmount) {
                previousComponentDidMount.apply(this);
            }
        };

        proto.isComponentMounted = function () {
            return !!this._isComponentMounted;
        }

        proto.initForm = function (settings) {
            const state = this.state || {};
            state.formState = cleanFormState;
            state.formSettings = {
                leaveConfirmation: true,
                ...(settings || {})
            };
            this.state = state;
        };

        proto.resetFormState = function () {
            this.setState({
                formState: cleanFormState
            });
        };

        proto.getFormValuesFromEntity = function (entity) {
            const settings = this.state.formSettings;
            const data = Object.assign({}, entity);

            data.originalHash = data.hash;
            delete data.hash;

            if (this.getFormValuesMutator) {
                this.getFormValuesMutator(data, this.getFormValues());
            }

            this.populateFormValues(data);
        };

        proto.getFormValuesFromURL = async function (url) {
            const settings = this.state.formSettings;
            setTimeout(() => {
                this.setState(previousState => {
                    if (previousState.formState.get('state') === FormState.Loading) {
                        return {
                            formState: previousState.formState.set('state', FormState.LoadingWithNotice)
                        };
                    }
                });
            }, 500);

            const response = await axios.get(getUrl(url));
<<<<<<< HEAD

            let data = response.data;

            data.originalHash = data.hash;
            delete data.hash;

=======

            let data = response.data;

            data.originalHash = data.hash;
            delete data.hash;

>>>>>>> fbb12483
            if (this.getFormValuesMutator) {
                const newData = this.getFormValuesMutator(data, this.getFormValues());

                if (newData !== undefined) {
                    data = newData;
                }
            }

            this.populateFormValues(data);
        };

        proto.validateAndSendFormValuesToURL = async function (method, url) {
            const settings = this.state.formSettings;
            await this.waitForFormServerValidated();

            if (this.isFormWithoutErrors()) {
                if (settings.getPreSubmitUpdater) {
                    const preSubmitUpdater = await settings.getPreSubmitUpdater();

                    await new Promise((resolve, reject) => {
                        this.setState(previousState => ({
                            formState: previousState.formState.withMutations(mutState => {
                                mutState.update('data', stateData => stateData.withMutations(preSubmitUpdater));
                            })
                        }), resolve);
                    });
                }

                let data = this.getFormValues();

                if (this.submitFormValuesMutator) {
                    const newData = this.submitFormValuesMutator(data, true);
                    if (newData !== undefined) {
                        data = newData;
                    }
                }

                const response = await axios.method(method, getUrl(url), data);

                if (settings.leaveConfirmation) {
                    await new Promise((resolve, reject) => {
                        this.setState(previousState => ({
                            formState: previousState.formState.set('savedData', getSaveData(this, previousState.formState.get('data')))
                        }), resolve);
                    });
                }

                return response.data || true;

            } else {
                this.showFormValidation();
                return false;
            }
        };


        proto.populateFormValues = function (data) {
            const settings = this.state.formSettings;

            this.setState(previousState => ({
                formState: previousState.formState.withMutations(mutState => {
                    mutState.set('state', FormState.Ready);

                    mutState.update('data', stateData => stateData.withMutations(mutStateData => {
                        for (const key in data) {
                            mutStateData.set(key, Immutable.Map({
                                value: data[key]
                            }));
                        }
                    }));

                    if (settings.leaveConfirmation) {
                        mutState.set('savedData', getSaveData(this, mutState.get('data')));
                    }

                    validateFormState(this, mutState);
                })
            }));
        };

        proto.waitForFormServerValidated = async function () {
            if (!this.isFormServerValidated()) {
                await new Promise(resolve => {
                    formValidateResolve = resolve;
                });
            }
        };
<<<<<<< HEAD

        proto.scheduleFormRevalidate = function () {
            scheduleValidateForm(this);
        };

        proto.updateForm = function (mutator) {
            this.setState(previousState => {
                const onChangeBeforeValidationCallback = this.state.formSettings.onChangeBeforeValidation || {};

                const formState = previousState.formState.withMutations(mutState => {
                    mutState.update('data', stateData => stateData.withMutations(mutStateData => {
                        mutator(mutStateData);

                        if (typeof onChangeBeforeValidationCallback === 'object') {
                            for (const key in onChangeBeforeValidationCallback) {
                                const oldValue = previousState.formState.getIn(['data', key, 'value']);
                                const newValue = mutStateData.getIn([key, 'value']);
                                onChangeBeforeValidationCallback[key](mutStateData, key, oldValue, newValue);
                            }
                        } else {
                            onChangeBeforeValidationCallback(mutStateData);
                        }
                    }));

                    validateFormState(this, mutState);
                });

=======

        proto.scheduleFormRevalidate = function () {
            scheduleValidateForm(this);
        };

        proto.addOnChangeBeforeValidationListener = function (listener) {
            this.setState(previousState => {
                const formSettings = Object.assign({}, previousState.formSettings);
                let listeners = formSettings.onChangeBeforeValidationListeners;
                if (listeners) {
                    listeners = [];
                    formSettings.onChangeBeforeValidationListeners = listeners;
                }

                listeners.push(listener);
                return {formSettings};
            })
        };

        proto.updateForm = function (mutator) {
            this.setState(previousState => {
                const onChangeBeforeValidationCallback = this.state.formSettings.onChangeBeforeValidation || {};
                const onChangeBeforeValidationListeners = this.state.formSettings.onChangeBeforeValidationListeners || [];

                const formState = previousState.formState.withMutations(mutState => {
                    mutState.update('data', stateData => stateData.withMutations(mutStateData => {
                        mutator(mutStateData);

                        if (typeof onChangeBeforeValidationCallback === 'object') {
                            for (const key in onChangeBeforeValidationCallback) {
                                const oldValue = previousState.formState.getIn(['data', key, 'value']);
                                const newValue = mutStateData.getIn([key, 'value']);
                                onChangeBeforeValidationCallback[key](mutStateData, key, oldValue, newValue);
                            }
                        } else {
                            onChangeBeforeValidationCallback(mutStateData);
                        }

                        for (const changeListener of onChangeBeforeValidationListeners) {
                            if (typeof changeListener === 'object') {
                                for (const key in changeListener) {
                                    const oldValue = previousState.formState.getIn(['data', key, 'value']);
                                    const newValue = mutStateData.getIn([key, 'value']);
                                    changeListener[key](mutStateData, key, oldValue, newValue);
                                }
                            } else {
                                changeListener(mutStateData);
                            }
                        }
                    }));

                    validateFormState(this, mutState);
                });

>>>>>>> fbb12483
                let newState = {
                    formState
                };


                const onChangeCallback = this.state.formSettings.onChange || {};

                if (typeof onChangeCallback === 'object') {
                    for (const key in onChangeCallback) {
                        const oldValue = previousState.formState.getIn(['data', key, 'value']);
                        const newValue = formState.getIn(['data', key, 'value']);
                        onChangeCallback[key](newState, key, oldValue, newValue);
                    }
                } else {
                    onChangeCallback(newState);
                }

                return newState;
            });
        };

        proto.updateFormValue = function (key, value) {
            this.setState(previousState => {
                const oldValue = previousState.formState.getIn(['data', key, 'value']);

                const onChangeBeforeValidationCallback = this.state.formSettings.onChangeBeforeValidation || {};
<<<<<<< HEAD
=======
                const onChangeBeforeValidationListeners = this.state.formSettings.onChangeBeforeValidationListeners || [];
>>>>>>> fbb12483

                const formState = previousState.formState.withMutations(mutState => {
                    mutState.update('data', stateData => stateData.withMutations(mutStateData => {
                        mutStateData.setIn([key, 'value'], value);

                        if (typeof onChangeBeforeValidationCallback === 'object') {
                            if (onChangeBeforeValidationCallback[key]) {
                                onChangeBeforeValidationCallback[key](mutStateData, key, oldValue, value);
                            }
                        } else {
                            onChangeBeforeValidationCallback(mutStateData, key, oldValue, value);
                        }
<<<<<<< HEAD
=======

                        for (const listener of onChangeBeforeValidationListeners) {
                            if (typeof listener === 'object') {
                                if (listener[key]) {
                                    listener[key](mutStateData, key, oldValue, value);
                                }
                            } else {
                                listener(mutStateData, key, oldValue, value);
                            }
                        }
>>>>>>> fbb12483
                    }));

                    validateFormState(this, mutState);
                });

                let newState = {
                    formState
                };


                const onChangeCallback = this.state.formSettings.onChange || {};

                if (typeof onChangeCallback === 'object') {
                    if (onChangeCallback[key]) {
                        onChangeCallback[key](newState, key, oldValue, value);
                    }
                } else {
                    onChangeCallback(newState, key, oldValue, value);
                }

                return newState;
            });
        };

        proto.getFormValue = function (name) {
            return this.state.formState.getIn(['data', name, 'value']);
        };
<<<<<<< HEAD

        proto.getFormValues = function (name) {
            if (!this.state || !this.state.formState) return undefined;
            return this.state.formState.get('data').map(attr => attr.get('value')).toJS();
        };

        proto.getFormError = function (name) {
            return this.state.formState.getIn(['data', name, 'error']);
        };

        proto.isFormWithLoadingNotice = function () {
            return this.state.formState.get('state') === FormState.LoadingWithNotice;
        };

        proto.isFormLoading = function () {
            return this.state.formState.get('state') === FormState.Loading || this.state.formState.get('state') === FormState.LoadingWithNotice;
        };

        proto.isFormReady = function () {
            return this.state.formState.get('state') === FormState.Ready;
        };

        const _isFormChanged = self => {
            const currentData = getSaveData(self, self.state.formState.get('data'));
            const savedData = self.state.formState.get('savedData');

=======

        proto.getFormValues = function (name) {
            if (!this.state || !this.state.formState) return undefined;
            return this.state.formState.get('data').map(attr => attr.get('value')).toJS();
        };

        proto.getFormError = function (name) {
            return this.state.formState.getIn(['data', name, 'error']);
        };

        proto.isFormWithLoadingNotice = function () {
            return this.state.formState.get('state') === FormState.LoadingWithNotice;
        };

        proto.isFormLoading = function () {
            return this.state.formState.get('state') === FormState.Loading || this.state.formState.get('state') === FormState.LoadingWithNotice;
        };

        proto.isFormReady = function () {
            return this.state.formState.get('state') === FormState.Ready;
        };

        const _isFormChanged = self => {
            const currentData = getSaveData(self, self.state.formState.get('data'));
            const savedData = self.state.formState.get('savedData');

>>>>>>> fbb12483
            function isDifferent(data1, data2, prefix) {
                if (typeof data1 === 'object' && typeof data2 === 'object' && data1 && data2) {
                    const keys = new Set([...Object.keys(data1), ...Object.keys(data2)]);
                    for (const key of keys) {
                        if (isDifferent(data1[key], data2[key], `${prefix}/${key}`)) {
                            return true;
                        }
                    }
                } else if (data1 !== data2) {
<<<<<<< HEAD
                    // console.log(prefix);
=======
                    // console.log(idPrefix);
>>>>>>> fbb12483
                    return true;
                }
                return false;
            }

            const result = isDifferent(currentData, savedData, '');

            return result;
        };

        proto.isFormChanged = function () {
            const settings = this.state.formSettings;

            if (!settings.leaveConfirmation) return false;

            if (settings.getPreSubmitUpdater) {
                // getPreSubmitUpdater is an async function. We cannot do anything async here. So to be on the safe side,
                // we simply assume that the form has been changed.
                return true;
            }

            return _isFormChanged(this);
        };

        proto.isFormChangedAsync = async function () {
            const settings = this.state.formSettings;

            if (!settings.leaveConfirmation) return false;

            if (settings.getPreSubmitUpdater) {
                const preSubmitUpdater = await settings.getPreSubmitUpdater();

                await new Promise((resolve, reject) => {
                    this.setState(previousState => ({
                        formState: previousState.formState.withMutations(mutState => {
                            mutState.update('data', stateData => stateData.withMutations(preSubmitUpdater));
                        })
                    }), resolve);
                });
            }

            return _isFormChanged(this);

        };

        proto.isFormValidationShown = function () {
            return this.state.formState.get('isValidationShown');
        };

        proto.addFormValidationClass = function (className, name) {
            if (this.isFormValidationShown()) {
                const error = this.getFormError(name);
                if (error) {
                    return className + ' is-invalid';
                } else {
                    return className + ' is-valid';
                }
            } else {
                return className;
            }
        };

        proto.getFormValidationMessage = function (name) {
            if (this.isFormValidationShown()) {
                return this.getFormError(name);
            } else {
                return '';
            }
        };

        proto.showFormValidation = function () {
            this.setState(previousState => ({formState: previousState.formState.set('isValidationShown', true)}));
        };

        proto.hideFormValidation = function () {
            this.setState(previousState => ({formState: previousState.formState.set('isValidationShown', false)}));
        };

        proto.isFormWithoutErrors = function () {
            return !this.state.formState.get('data').find(attr => attr.get('error'));
        };

        proto.isFormServerValidated = function () {
            return !this.state.formSettings.serverValidation || this.state.formSettings.serverValidation.changed.every(attr => this.state.formState.getIn(['data', attr, 'serverValidated']));
        };

        proto.getFormStatusMessageText = function () {
            return this.state.formState.get('statusMessageText');
        };

        proto.getFormStatusMessageSeverity = function () {
            return this.state.formState.get('statusMessageSeverity');
        };

        proto.setFormStatusMessage = function (severity, text) {
            this.setState(previousState => ({
                formState: previousState.formState.withMutations(map => {
                    map.set('statusMessageText', text);
                    map.set('statusMessageSeverity', severity);
                })
            }));
        };

        proto.clearFormStatusMessage = function () {
            this.setState(previousState => ({
                formState: previousState.formState.withMutations(map => {
                    map.set('statusMessageText', '');
                })
            }));
        };

        proto.enableForm = function () {
            this.setState(previousState => ({formState: previousState.formState.set('isDisabled', false)}));
        };

        proto.disableForm = function () {
            this.setState(previousState => ({formState: previousState.formState.set('isDisabled', true)}));
        };

        proto.isFormDisabled = function () {
            return this.state.formState.get('isDisabled');
        };

        proto.formHandleErrors = async function (fn) {
            const t = this.props.t;
            try {
                await fn();
            } catch (error) {
                if (error instanceof interoperableErrors.ChangedError) {
                    this.disableForm();
                    this.setFormStatusMessage('danger',
                        <span>
                            <strong>{t('yourUpdatesCannotBeSaved')}</strong>{' '}
                            {t('someoneElseHasIntroducedModificationIn')}
                        </span>
                    );
                    return;
                }

                if (error instanceof interoperableErrors.NamespaceNotFoundError) {
                    this.disableForm();
                    this.setFormStatusMessage('danger',
                        <span>
                            <strong>{t('yourUpdatesCannotBeSaved')}</strong>{' '}
                            {t('itSeemsThatSomeoneElseHasDeletedThe')}
                        </span>
                    );
                    return;
                }

                if (error instanceof interoperableErrors.NotFoundError) {
                    this.disableForm();
                    this.setFormStatusMessage('danger',
                        <span>
                            <strong>{t('yourUpdatesCannotBeSaved')}</strong>{' '}
                            {t('itSeemsThatSomeoneElseHasDeletedThe-1')}
                        </span>
                    );
                    return;
                }

                throw error;
            }
        };

        return {};
    }
});

function filterData(obj, allowedKeys) {
    const result = {};
    for (const key in obj) {
        if (key === 'originalHash') {
            result[key] = obj[key];
        } else {
            for (const allowedKey of allowedKeys) {
                if ((typeof allowedKey === 'function' && allowedKey(key)) || allowedKey === key) {
                    result[key] = obj[key];
                    break;
                }
            }
        }
    }

    return result;
}

export {
    withForm,
    Form,
    Fieldset,
    StaticField,
    InputField,
    CheckBox,
    CheckBoxGroup,
    RadioGroup,
    TextArea,
    ColorPicker,
    DatePicker,
    Dropdown,
    AlignedRow,
    ButtonRow,
    Button,
    ListCreator,
    ParamsLoader,
    TreeTableSelect,
    TableSelect,
    TableSelectMode,
    ACEEditor,
    FormSendMethod,
    filterData
}<|MERGE_RESOLUTION|>--- conflicted
+++ resolved
@@ -62,11 +62,7 @@
 export function withFormErrorHandlers(target, name, descriptor) {
     const asyncFn = descriptor.value;
 
-<<<<<<< HEAD
-    descriptor.value = async function(...args) {
-=======
     descriptor.value = async function (...args) {
->>>>>>> fbb12483
         await this.formHandleErrors(async () => await asyncFn.apply(this, args));
     };
 
@@ -145,12 +141,8 @@
                         </fieldset>
                         {!props.noStatus && statusMessageText &&
                         <AlignedRow format={props.format} htmlId="form-status-message">
-<<<<<<< HEAD
-                            <div className={`alert alert-${statusMessageSeverity} ${styles.formStatus}`} role="alert">{statusMessageText}</div>
-=======
                             <div className={`alert alert-${statusMessageSeverity} ${styles.formStatus}`}
                                  role="alert">{statusMessageText}</div>
->>>>>>> fbb12483
                         </AlignedRow>
                         }
                     </FormStateOwnerContext.Provider>
@@ -356,13 +348,9 @@
         if (value === null || value === undefined) console.log(`Warning: InputField ${id} is ${value}`);
 
         return wrapInput(id, htmlId, owner, props.format, '', props.label, props.help,
-<<<<<<< HEAD
-            <input type={type} value={owner.getFormValue(id)} placeholder={props.placeholder} id={htmlId} className={className} aria-describedby={htmlId + '_help'} onChange={evt => owner.updateFormValue(id, evt.target.value)} disabled={props.disabled}/>
-=======
             <input type={type} value={owner.getFormValue(id)} placeholder={props.placeholder} id={htmlId}
                    className={className} aria-describedby={htmlId + '_help'}
                    onChange={evt => owner.updateFormValue(id, evt.target.value)} disabled={props.disabled}/>
->>>>>>> fbb12483
         );
     }
 }
@@ -390,13 +378,9 @@
 
                         return wrapInput(id, htmlId, owner, props.format, '', props.label, props.help,
                             <div className={`form-group form-check my-2 ${this.props.className}`}>
-<<<<<<< HEAD
-                                <input className={inputClassName} type="checkbox" checked={owner.getFormValue(id)} id={htmlId} aria-describedby={htmlId + '_help'} onChange={evt => owner.updateFormValue(id, !owner.getFormValue(id))}/>
-=======
                                 <input className={inputClassName} type="checkbox" checked={owner.getFormValue(id)}
                                        id={htmlId} aria-describedby={htmlId + '_help'}
                                        onChange={evt => owner.updateFormValue(id, !owner.getFormValue(id))}/>
->>>>>>> fbb12483
                                 <label className={styles.checkboxText} htmlFor={htmlId}>{props.text}</label>
                             </div>
                         );
@@ -551,12 +535,8 @@
         const className = owner.addFormValidationClass('form-control ' + (props.className || ''), id);
 
         return wrapInput(id, htmlId, owner, props.format, '', props.label, props.help,
-<<<<<<< HEAD
-            <textarea id={htmlId} placeholder={props.placeholder} value={owner.getFormValue(id) || ''} className={className} aria-describedby={htmlId + '_help'} onChange={this.onChange}></textarea>
-=======
             <textarea id={htmlId} placeholder={props.placeholder} value={owner.getFormValue(id) || ''}
                       className={className} aria-describedby={htmlId + '_help'} onChange={this.onChange}></textarea>
->>>>>>> fbb12483
         );
     }
 }
@@ -1149,13 +1129,9 @@
         const className = owner.addFormValidationClass('', id);
 
         return wrapInput(id, htmlId, owner, props.format, '', props.label, props.help,
-<<<<<<< HEAD
-            <TreeTable className={className} data={props.data} dataUrl={props.dataUrl} selectMode={TreeSelectMode.SINGLE} selection={owner.getFormValue(id)} onSelectionChangedAsync={::this.onSelectionChangedAsync} />
-=======
             <TreeTable className={className} data={props.data} dataUrl={props.dataUrl}
                        selectMode={TreeSelectMode.SINGLE} selection={owner.getFormValue(id)}
                        onSelectionChangedAsync={::this.onSelectionChangedAsync}/>
->>>>>>> fbb12483
         );
     }
 }
@@ -1349,7 +1325,6 @@
                     data = newData;
                 }
             }
-<<<<<<< HEAD
 
             return data;
         };
@@ -1371,29 +1346,6 @@
         function validateFormState(self, mutState) {
             const settings = self.state.formSettings;
 
-=======
-
-            return data;
-        };
-
-        // formValidateResolve is called by "validateForm" once client receives validation response from server that does not
-        // trigger another server validation
-        let formValidateResolve = null;
-
-        function scheduleValidateForm(self) {
-            setTimeout(() => {
-                self.setState(previousState => ({
-                    formState: previousState.formState.withMutations(mutState => {
-                        validateFormState(self, mutState);
-                    })
-                }));
-            }, 0);
-        }
-
-        function validateFormState(self, mutState) {
-            const settings = self.state.formSettings;
-
->>>>>>> fbb12483
             if (!mutState.get('isServerValidationRunning') && settings.serverValidation) {
                 const payload = {};
                 let payloadNotEmpty = false;
@@ -1537,21 +1489,12 @@
             }, 500);
 
             const response = await axios.get(getUrl(url));
-<<<<<<< HEAD
 
             let data = response.data;
 
             data.originalHash = data.hash;
             delete data.hash;
 
-=======
-
-            let data = response.data;
-
-            data.originalHash = data.hash;
-            delete data.hash;
-
->>>>>>> fbb12483
             if (this.getFormValuesMutator) {
                 const newData = this.getFormValuesMutator(data, this.getFormValues());
 
@@ -1639,35 +1582,6 @@
                 });
             }
         };
-<<<<<<< HEAD
-
-        proto.scheduleFormRevalidate = function () {
-            scheduleValidateForm(this);
-        };
-
-        proto.updateForm = function (mutator) {
-            this.setState(previousState => {
-                const onChangeBeforeValidationCallback = this.state.formSettings.onChangeBeforeValidation || {};
-
-                const formState = previousState.formState.withMutations(mutState => {
-                    mutState.update('data', stateData => stateData.withMutations(mutStateData => {
-                        mutator(mutStateData);
-
-                        if (typeof onChangeBeforeValidationCallback === 'object') {
-                            for (const key in onChangeBeforeValidationCallback) {
-                                const oldValue = previousState.formState.getIn(['data', key, 'value']);
-                                const newValue = mutStateData.getIn([key, 'value']);
-                                onChangeBeforeValidationCallback[key](mutStateData, key, oldValue, newValue);
-                            }
-                        } else {
-                            onChangeBeforeValidationCallback(mutStateData);
-                        }
-                    }));
-
-                    validateFormState(this, mutState);
-                });
-
-=======
 
         proto.scheduleFormRevalidate = function () {
             scheduleValidateForm(this);
@@ -1722,7 +1636,6 @@
                     validateFormState(this, mutState);
                 });
 
->>>>>>> fbb12483
                 let newState = {
                     formState
                 };
@@ -1749,10 +1662,7 @@
                 const oldValue = previousState.formState.getIn(['data', key, 'value']);
 
                 const onChangeBeforeValidationCallback = this.state.formSettings.onChangeBeforeValidation || {};
-<<<<<<< HEAD
-=======
                 const onChangeBeforeValidationListeners = this.state.formSettings.onChangeBeforeValidationListeners || [];
->>>>>>> fbb12483
 
                 const formState = previousState.formState.withMutations(mutState => {
                     mutState.update('data', stateData => stateData.withMutations(mutStateData => {
@@ -1765,8 +1675,6 @@
                         } else {
                             onChangeBeforeValidationCallback(mutStateData, key, oldValue, value);
                         }
-<<<<<<< HEAD
-=======
 
                         for (const listener of onChangeBeforeValidationListeners) {
                             if (typeof listener === 'object') {
@@ -1777,7 +1685,6 @@
                                 listener(mutStateData, key, oldValue, value);
                             }
                         }
->>>>>>> fbb12483
                     }));
 
                     validateFormState(this, mutState);
@@ -1805,7 +1712,6 @@
         proto.getFormValue = function (name) {
             return this.state.formState.getIn(['data', name, 'value']);
         };
-<<<<<<< HEAD
 
         proto.getFormValues = function (name) {
             if (!this.state || !this.state.formState) return undefined;
@@ -1832,34 +1738,6 @@
             const currentData = getSaveData(self, self.state.formState.get('data'));
             const savedData = self.state.formState.get('savedData');
 
-=======
-
-        proto.getFormValues = function (name) {
-            if (!this.state || !this.state.formState) return undefined;
-            return this.state.formState.get('data').map(attr => attr.get('value')).toJS();
-        };
-
-        proto.getFormError = function (name) {
-            return this.state.formState.getIn(['data', name, 'error']);
-        };
-
-        proto.isFormWithLoadingNotice = function () {
-            return this.state.formState.get('state') === FormState.LoadingWithNotice;
-        };
-
-        proto.isFormLoading = function () {
-            return this.state.formState.get('state') === FormState.Loading || this.state.formState.get('state') === FormState.LoadingWithNotice;
-        };
-
-        proto.isFormReady = function () {
-            return this.state.formState.get('state') === FormState.Ready;
-        };
-
-        const _isFormChanged = self => {
-            const currentData = getSaveData(self, self.state.formState.get('data'));
-            const savedData = self.state.formState.get('savedData');
-
->>>>>>> fbb12483
             function isDifferent(data1, data2, prefix) {
                 if (typeof data1 === 'object' && typeof data2 === 'object' && data1 && data2) {
                     const keys = new Set([...Object.keys(data1), ...Object.keys(data2)]);
@@ -1869,11 +1747,7 @@
                         }
                     }
                 } else if (data1 !== data2) {
-<<<<<<< HEAD
-                    // console.log(prefix);
-=======
                     // console.log(idPrefix);
->>>>>>> fbb12483
                     return true;
                 }
                 return false;

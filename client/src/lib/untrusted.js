'use strict';

import React, {Component} from "react";
import PropTypes from "prop-types";
import {withTranslation} from './i18n';
import {requiresAuthenticatedUser, withPageHelpers} from "./page";
import {withAsyncErrorHandler, withErrorHandling} from "./error-handling";
import axios from "./axios";
import styles from "./styles.scss";
import {getSandboxUrl, getUrl, setRestrictedAccessToken} from "./urls";
import {withComponentMixins} from "./decorator-helpers";

@withComponentMixins([
    withErrorHandling,
    withPageHelpers,
    requiresAuthenticatedUser
], ['ask'])
export class UntrustedContentHost extends Component {
    constructor(props) {
        super(props);

        this.refreshAccessTokenTimeout = null;
        this.accessToken = null;
        this.contentNodeIsLoaded = false;

        this.state = {
            hasAccessToken: false
        };

        this.receiveMessageHandler = ::this.receiveMessage;
        this.contentNodeRefHandler = node => this.contentNode = node;

        this.rpcCounter = 0;
        this.rpcResolves = new Map();

        this.unmounted = false;
    }

    static propTypes = {
        contentSrc: PropTypes.string,
        contentProps: PropTypes.object,
        tokenMethod: PropTypes.string,
        tokenParams: PropTypes.object,
        className: PropTypes.string,
        singleToken: PropTypes.bool,
        onMethodAsync: PropTypes.func
    }

    isInitialized() {
        return !!this.accessToken && !!this.props.contentProps;
    }

    async receiveMessage(evt) {
        const msg = evt.data;

        if (msg.type === 'initNeeded') {
            // It seems that sometime the message that the content node does not arrive. However if the content root notifies us, we just proceed
            this.contentNodeIsLoaded = true;

            if (this.isInitialized()) {
                this.sendMessage('init', {
                    accessToken: this.accessToken,
                    contentProps: this.props.contentProps
                });
            }
        } else if (msg.type === 'rpcResponse') {
            const resolve = this.rpcResolves.get(msg.data.msgId);
            resolve(msg.data.ret);
        } else if (msg.type === 'rpcRequest') {
            const ret = await this.props.onMethodAsync(msg.data.method, msg.data.params);
            this.sendMessage('rpcResponse', {msgId: msg.data.msgId, ret});
        } else if (msg.type === 'clientHeight') {
            const newHeight = msg.data;
            this.contentNode.height = newHeight;
        }
    }

    sendMessage(type, data) {
        if (this.contentNodeIsLoaded && this.contentNode) { // This is to avoid errors: Failed to execute 'postMessage' on 'DOMWindow': The target origin provided ('http://localhost:8081') does not match the recipient window's origin ('http://localhost:3000')"
            // When the child window is closed during processing of the message, the this.contentNode becomes null and we can't deliver the response
            this.contentNode.contentWindow.postMessage({type, data}, getSandboxUrl());
        }
    }

    async ask(method, params) {
        if (this.contentNodeIsLoaded) {
            this.rpcCounter += 1;
            const msgId = this.rpcCounter;

            this.sendMessage('rpcRequest', {
                method,
                params,
                msgId
            });

            return await (new Promise((resolve, reject) => {
                this.rpcResolves.set(msgId, resolve);
            }));
        }
    }

    @withAsyncErrorHandler
    async refreshAccessToken() {
        if (this.props.singleToken && this.accessToken) {
            await axios.put(getUrl('rest/restricted-access-token'), {
                token: this.accessToken
            });
        } else {
            const result = await axios.post(getUrl('rest/restricted-access-token'), {
                method: this.props.tokenMethod,
                params: this.props.tokenParams
            });

            this.accessToken = result.data;

            if (!this.state.hasAccessToken && !this.unmounted) {
                this.setState({
                    hasAccessToken: true
                })
            }

            this.sendMessage('accessToken', this.accessToken);
        }
    }

    scheduleRefreshAccessToken() {
        this.refreshAccessTokenTimeout = setTimeout(() => {
            // noinspection JSIgnoredPromiseFromCall
            this.refreshAccessToken();
            this.scheduleRefreshAccessToken();
        }, 30 * 1000);
    }

    handleUpdate() {
        if (this.isInitialized()) {
            this.sendMessage('initAvailable');
        }

        if (!this.state.hasAccessToken) {
            // noinspection JSIgnoredPromiseFromCall
            this.refreshAccessToken();
        }
    }

    componentDidMount() {
        this.scheduleRefreshAccessToken();
        window.addEventListener('message', this.receiveMessageHandler, false);

        this.handleUpdate();
    }

    componentDidUpdate() {
        this.handleUpdate();
    }

    componentWillUnmount() {
        this.unmounted = true;
        clearTimeout(this.refreshAccessTokenTimeout);
        window.removeEventListener('message', this.receiveMessageHandler, false);
    }

    contentNodeLoaded() {
        this.contentNodeIsLoaded = true;
    }

    render() {
        return (
            // The 40 px below corresponds to the height in .sandbox-loading-message
<<<<<<< HEAD
            <iframe className={styles.untrustedContent + ' ' + this.props.className} height="40px" ref={this.contentNodeRefHandler} src={getSandboxUrl(this.props.contentSrc)} onLoad={::this.contentNodeLoaded}></iframe>
=======
            <iframe className={styles.untrustedContent + ' ' + this.props.className} height="40px"
                    ref={this.contentNodeRefHandler} src={getSandboxUrl(this.props.contentSrc)}
                    onLoad={::this.contentNodeLoaded}></iframe>
>>>>>>> fbb12483
        );
    }
}

class ErrorBoundary extends Component {
    constructor(props) {
        super(props);
        this.state = {hasError: false};
    }

    static getDerivedStateFromError(error) {
        return {
            hasError: true,
            error: error
        };
    }

    render() {
        if (this.state.hasError) {
            return <p>Embedding failed. There is probably error in panel parameters.</p>;
        }

        return this.props.children;
    }
}

@withComponentMixins([
    withTranslation
])
export class UntrustedContentRoot extends Component {
    constructor(props) {
        super(props);

        this.state = {
            initialized: false,
        };

        this.receiveMessageHandler = ::this.receiveMessage;

        this.periodicTimeoutHandler = ::this.onPeriodicTimeout;
        this.periodicTimeoutId = 0;

        this.clientHeight = 0;
    }

    static propTypes = {
        render: PropTypes.func
    }


    onPeriodicTimeout() {
        const newHeight = document.body.clientHeight;
        if (this.clientHeight !== newHeight) {
            this.clientHeight = newHeight;
            this.sendMessage('clientHeight', newHeight);
        }
        this.periodicTimeoutId = setTimeout(this.periodicTimeoutHandler, 250);
    }


    async receiveMessage(evt) {
        const msg = evt.data;

        if (msg.type === 'initAvailable') {
            this.sendMessage('initNeeded');

        } else if (msg.type === 'init') {
            setRestrictedAccessToken(msg.data.accessToken);
            this.setState({
                initialized: true,
                contentProps: msg.data.contentProps
            });

        } else if (msg.type === 'accessToken') {
            setRestrictedAccessToken(msg.data);
        }
    }

    sendMessage(type, data) {
        window.parent.postMessage({type, data}, '*');
    }

    componentDidMount() {
        window.addEventListener('message', this.receiveMessageHandler, false);
        this.periodicTimeoutId = setTimeout(this.periodicTimeoutHandler, 0);
        this.sendMessage('initNeeded');
    }

    componentWillUnmount() {
        window.removeEventListener('message', this.receiveMessageHandler, false);
        clearTimeout(this.periodicTimeoutId);
    }

    render() {
        const t = this.props.t;

        if (this.state.initialized) {
            return (
                <ErrorBoundary>
                    {this.props.render(this.state.contentProps)}
                </ErrorBoundary>
            );
        } else {
            return (
                <div className="sandbox-loading-message">
                    {t('loading-1')}
                </div>
            );
        }
    }
}

class ParentRPC {
    constructor(props) {
        this.receiveMessageHandler = ::this.receiveMessage;

        this.rpcCounter = 0;
        this.rpcResolves = new Map();
        this.methodHandlers = new Map();

        this.initialized = false;
    }

    init() {
        window.addEventListener('message', this.receiveMessageHandler, false);
        this.initialized = true;
    }

    setMethodHandler(method, handler) {
        this.enforceInitialized();
        this.methodHandlers.set(method, handler);
    }

    clearMethodHandler(method) {
        this.enforceInitialized();
        this.methodHandlers.delete(method);
    }

    async ask(method, params) {
        this.enforceInitialized();
        this.rpcCounter += 1;
        const msgId = this.rpcCounter;

        this.sendMessage('rpcRequest', {
            method,
            params,
            msgId
        });

        return await (new Promise((resolve, reject) => {
            this.rpcResolves.set(msgId, resolve);
        }));
    }


    // ---------------------------------------------------------------------------
    // Private methods

    enforceInitialized() {
        if (!this.initialized) {
            throw new Error('ParentRPC not initialized');
        }
    }

    async receiveMessage(evt) {
        const msg = evt.data;

        if (msg.type === 'rpcResponse') {
            const resolve = this.rpcResolves.get(msg.data.msgId);
            resolve(msg.data.ret);

        } else if (msg.type === 'rpcRequest') {
            let ret;

            const method = msg.data.method;
            if (this.methodHandlers.has(method)) {
                const handler = this.methodHandlers.get(method);
                ret = await handler(method, msg.data.params);
            }

            this.sendMessage('rpcResponse', {msgId: msg.data.msgId, ret});
        }
    }

    sendMessage(type, data) {
        window.parent.postMessage({type, data}, '*');
    }
}

export const parentRPC = new ParentRPC();<|MERGE_RESOLUTION|>--- conflicted
+++ resolved
@@ -166,13 +166,9 @@
     render() {
         return (
             // The 40 px below corresponds to the height in .sandbox-loading-message
-<<<<<<< HEAD
-            <iframe className={styles.untrustedContent + ' ' + this.props.className} height="40px" ref={this.contentNodeRefHandler} src={getSandboxUrl(this.props.contentSrc)} onLoad={::this.contentNodeLoaded}></iframe>
-=======
             <iframe className={styles.untrustedContent + ' ' + this.props.className} height="40px"
                     ref={this.contentNodeRefHandler} src={getSandboxUrl(this.props.contentSrc)}
                     onLoad={::this.contentNodeLoaded}></iframe>
->>>>>>> fbb12483
         );
     }
 }

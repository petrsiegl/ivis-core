--- conflicted
+++ resolved
@@ -479,16 +479,12 @@
             return (
                 <svg id="cnt" ref={node => this.containerNode = node} height={this.props.height} width="100%">
                     {this.props.getSvgDefs(this)}
-<<<<<<< HEAD
-                    <g transform={`translate(${this.props.margin.left}, ${this.props.margin.top})`}>
-=======
                     <defs>
                         <clipPath id="plotRect">
                             <rect x="0" y="0" width={this.state.width - this.props.margin.left - this.props.margin.right} height={this.props.height - this.props.margin.top - this.props.margin.bottom} />
                         </clipPath>
                     </defs>
                     <g transform={`translate(${this.props.margin.left}, ${this.props.margin.top})`} clipPath="url(#plotRect)" >
->>>>>>> fbb12483
                         {this.props.getGraphContent(this)}
                     </g>
                     <g ref={node => this.xAxisSelection = select(node)} transform={`translate(${this.props.margin.left}, ${this.props.height - this.props.margin.bottom})`}/>

<<<<<<< HEAD
@import "../scss/variables";

.scatterPlotToolbar {
  max-width: 300px;
  float: right;
}

.scatterPlotToolbarOpened {
  width: 100%;
  float: right;
}

.headingButtons {
  float: right;

  & > * {
    margin-right: 15px;
  }

  & > *:last-child {
    margin-right: 0px;
  }
}

a.active {
  color: $success;
}

.brush .selection {
  stroke: #434343;
}

.touchActionNone {
  touch-action: none;
}

.touchActionPanY {
  touch-action: pan-y;
}

.clearBoth {
  clear: both;
}

.regressionsCoefficients i {
  padding-right: 3px;
  padding-left: 5px;
=======
@import "../scss/variables";

.headingButtons {
  float: right;

  & > * {
    margin-right: 15px;
  }

  & > *:last-child {
    margin-right: 0px;
  }
}

a.active {
  color: $success;
}

.brush .selection {
  stroke: #434343;
}

.touch-action-none {
  touch-action: none;
}

.touch-action-pan-y {
  touch-action: pan-y;
>>>>>>> dcf32be8
}<|MERGE_RESOLUTION|>--- conflicted
+++ resolved
@@ -1,4 +1,3 @@
-<<<<<<< HEAD
 @import "../scss/variables";
 
 .scatterPlotToolbar {
@@ -46,34 +45,4 @@
 .regressionsCoefficients i {
   padding-right: 3px;
   padding-left: 5px;
-=======
-@import "../scss/variables";
-
-.headingButtons {
-  float: right;
-
-  & > * {
-    margin-right: 15px;
-  }
-
-  & > *:last-child {
-    margin-right: 0px;
-  }
-}
-
-a.active {
-  color: $success;
-}
-
-.brush .selection {
-  stroke: #434343;
-}
-
-.touch-action-none {
-  touch-action: none;
-}
-
-.touch-action-pan-y {
-  touch-action: pan-y;
->>>>>>> dcf32be8
 }
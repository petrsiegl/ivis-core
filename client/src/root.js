'use strict';

import em from './lib/extension-manager';

import React from 'react';
import ReactDOM from 'react-dom';
import { I18nextProvider } from 'react-i18next';
import i18n from './lib/i18n';

import 'bootstrap/dist/js/bootstrap.min';
import '../public/bootflat-admin/css/site.min.css';

import { Section } from './lib/page';
import Account from './account/Account';
import Login from './login/Login';
import Reset from './login/Forgot';
import ResetLink from './login/Reset';

import Share from './shares/Share'
import ShareSensor from './shares/ShareSensor'

import UsersList from './settings/users/List';
import UsersCUD from './settings/users/CUD';
import UserShares from './shares/UserShares';

import NamespacesList from './settings/namespaces/List';
import NamespacesCUD from './settings/namespaces/CUD';

import TemplatesList from './settings/templates/List';
import TemplatesCUD from './settings/templates/CUD';
import TemplatesDevelop from './settings/templates/Develop';
import TemplatesOutput from './settings/templates/Output';

import WorkspacesList from './settings/workspaces/List';
import WorkspacesCUD from './settings/workspaces/CUD';

import PanelsList from './settings/workspaces/panels/List';
import PanelsCUD from './settings/workspaces/panels/CUD';

import SignalSetsList from './settings/signal-sets/List';
import SignalSetsCUD from './settings/signal-sets/CUD';

import FarmsList from './settings/farms/List';
import FarmsCUD from './settings/farms/CUD';

import CropsList from './settings/crops/List';
import CropsCUD from './settings/crops/CUD';

import CropSeasonsList from './settings/cropseasons/List';
import CropSeasonsCUD from './settings/cropseasons/CUD';

import EventTypesList from './settings/event-types/List';
import EventTypesCUD from './settings/event-types/CUD';

import EventsList from './settings/events/List';
import EventsCUD from './settings/events/CUD';

import RecommendationsList from './settings/recommendations/List';
import RecommendationsCUD from './settings/recommendations/CUD';


import SignalsList from './settings/signal-sets/signals/List';
import SignalsCUD from './settings/signal-sets/signals/CUD';

import SettingsSidebar from './settings/Sidebar';

<<<<<<< HEAD
import SamplePanel from './workspaces/SamplePanel1';
import SamplePanel2 from './workspaces/SamplePanel2';
import SamplePanel3 from './workspaces/SamplePanel3';
import SamplePanelUPPA_Sensor10 from './workspaces/SamplePanelUPPA_Sensor10';

import FarmsSidebar from './workspaces/farms/FarmsSidebar';

import FarmsListPanel from './workspaces/farms/FarmsListPanel';
import FarmsMapPanel from './workspaces/farms/FarmsMapPanel';
import FarmsEventsPanel from './workspaces/farms/FarmsEventsPanel';
import FarmsRecommendationsPanel from './workspaces/farms/FarmsRecommendationsPanel';

import FarmViewPanel from './workspaces/farms/FarmViewPanel';
import FarmMapPanel from './workspaces/farms/FarmMapPanel';
import FarmRecommendationsPanel from './workspaces/farms/FarmRecommendationsPanel';
import FarmEventsPanel from './workspaces/farms/FarmEventsPanel';
import FarmSensorsPanel from './workspaces/farms/FarmSensorsPanel';
import FarmsCropSeasonsPanel from './workspaces/farms/FarmsCropSeasonsPanel';
import FarmCropSeasonsAnalysis from './workspaces/farms/FarmCropSeasonsAnalysis';
=======
import SamplePanel from './workspaces/SamplePanel';
>>>>>>> 06233771

import MainMenuAuthenticated from './MainMenuAuthenticated';
import MainMenuAnonymous from './MainMenuAnonymous';

import WorkspacesOverview from './workspaces/Overview';
import WorkspacesPanelsOverview from './workspaces/panels/Overview';
import WorkspacePanel from './workspaces/panels/WorkspacePanel';

import WorkspaceSidebar from './workspaces/Sidebar';

import ivisConfig from "ivisConfig";

const getStructure = t => {

    const structure = {
        '': {
            title: t('Home'),
            link: () => ivisConfig.isAuthenticated ? 'workspaces/farms' : '/login',
            children: {
                login: {
                    title: t('Sign in'),
                    link: '/login',
                    panelComponent: Login,
                    primaryMenuComponent: MainMenuAnonymous,
                    children: {
                        forgot: {
                            title: t('Password reset'),
                            extraParams: [':username?'],
                            link: '/login/forgot',
                            panelComponent: Reset
                        },
                        reset: {
                            title: t('Password reset'),
                            extraParams: [':username', ':resetToken'],
                            link: '/login/reset',
                            panelComponent: ResetLink
                        }
                    }
                },
                account: {
                    title: t('Account'),
                    link: '/account',
                    resolve: {
                        workspacesVisible: params => `/rest/workspaces-visible`
                    },
                    panelComponent: Account,
                    primaryMenuComponent: MainMenuAuthenticated
                },
                workspaces: {
                    title: t('Workspaces'),
                    link: '/workspaces',
                    panelComponent: WorkspacesOverview,
                    resolve: {
                        workspacesVisible: params => `/rest/workspaces-visible`
                    },
                    primaryMenuComponent: MainMenuAuthenticated,
                    children: {
                        ':workspaceId([0-9]+)': {
                            title: resolved => resolved.workspace.name,
                            resolve: {
                                workspace: params => `/rest/workspaces/${params.workspaceId}`,
                                panelsVisible: params => `/rest/panels-visible/${params.workspaceId}`
                            },
                            link: params => `/workspaces/${params.workspaceId}`,
                            panelRender: props => <WorkspacesPanelsOverview workspace={props.resolved.workspace} />,
                            secondaryMenuComponent: WorkspaceSidebar,
                            children: {
                                ':panelId([0-9]+)': {
                                    title: resolved => resolved.panel.name,
                                    resolve: {
                                        panel: params => `/rest/panels/${params.panelId}`,
                                        initialAccessToken: params => `/rest/panel-token/${params.panelId}`
                                    },
                                    link: params => `/workspaces/${params.workspaceId}/${params.panelId}`,
                                    panelRender: props => <WorkspacePanel panel={props.resolved.panel} initialAccessToken={props.resolved.initialAccessToken} />
                                }
                            }
                        },

                        sample: {
                            title: t('Sample workspace'),
                            link: '/workspaces/sample',
                            panelComponent: SamplePanel,
<<<<<<< HEAD
                        },
                        sample2: {
                            title: t('Turbidity'),
                            link: '/workspaces/sample2',
                            panelComponent: SamplePanel2,
                        },
                        sample3: {
                            title: t('Activated Processes'),
                            link: '/workspaces/sample3',
                            panelComponent: SamplePanel3,
                        },
                        sample4: {
                            title: t('Sample workspace waziup'),
                            link: '/workspaces/sample4',
                            panelComponent: SamplePanelUPPA_Sensor10,
                        },
                        'crop-seasons': {
                            title: t('Farm Crop Season'),
                            link: params => `/workspaces/crop-seasons`,
                            panelRender: props => <FarmsCropSeasonsPanel />,
                            children: {
                                ':csId([0-9]+)': {
                                    title: resolved => t('Crop Season "{{name}}"', { name: resolved.cropSeason.name || resolved.cropSeason.id }),
                                    resolve: {
                                        cropSeason: params => `/rest/crop-seasons/${params.csId}`
                                    },
                                    link: params => `/workspaces/crop-seasons/${params.csId}`,
                                    panelRender: props => <FarmCropSeasonsAnalysis cropSeason={props.resolved.cropSeason} />,
                                    /*
                                    link: params => `/workspaces/crop-seasons/${params.csId}/analysis`,
                                    navs: {
                                        ':action(analysis)': {
                                            title: t('Analysis'),
                                            link: params => `/settings/workspaces/${params.workspaceId}/edit`,
                                            visible: resolved => resolved.workspace.permissions.includes('edit'),
                                            panelRender: props => <WorkspacesCUD action={props.match.params.action} entity={props.resolved.workspace} workspacesVisible={props.resolved.workspacesVisible} />
                                        },*/
                                    
                                }
                            }
                        },
                        farms: {
                            title: t('Farm Management'),
                            link: '/workspaces/farms',
                            panelComponent: FarmsListPanel,
                            secondaryMenuComponent: FarmsSidebar,
                            resolve: {
                                farms: params => `/rest/farms/`
                            },
                            navs: {
                                map: {
                                    title: t('Your Farms Map'),
                                    link: '/workspaces/farms/map',
                                    panelComponent: FarmsMapPanel
                                },
                                list: {
                                    title: t('Your Farms'),
                                    link: '/workspaces/farms/list',
                                    panelComponent: FarmsListPanel
                                }
                            },
                            children: {
                                events: {
                                    title: t('Farms Events'),
                                    link: params => `/workspaces/farms/events`,
                                    visible: resolved => resolved.farms.permissions.includes('viewEvents'),
                                    panelRender: props => <FarmsEventsPanel />,
                                },
                                recommendations: {
                                    title: t('Farms Schedules & Timeline'),
                                    link: params => `/workspaces/farms/recommendations`,
                                    visible: resolved => resolved.farm.permissions.includes('viewRecommendations'),
                                    panelRender: props => <FarmsRecommendationsPanel />,
                                },
                                'crop-seasons': {
                                    title: t('Farms Crop Seasons'),
                                    link: params => `/workspaces/farms/crop-seasons`,
                                    visible: resolved => resolved.farm.permissions.includes('viewCropSeasons'),
                                    panelRender: props => <FarmsCropSeasonsPanel />,
                                    children: {
                                        ':csId([0-9]+)': {
                                            title: resolved => t('Crop Season "{{name}}"', { name: resolved.cropSeason.name || resolved.cropSeason.id }),
                                            resolve: {
                                                cropSeason: params => `/rest/crop-seasons/${params.csId}`
                                            },
                                            link: params => `/workspaces/farms/crop-seasons/${params.csId}/analysis`,
                                            panelRender: props => <FarmCropSeasonsAnalysis cropSeason={props.resolved.cropSeason} />,

                                            /*navs: {
                                                ':action(edit|delete)': {
                                                    title: t('Edit'),
                                                    link: params => `/settings/crop-seasons/${params.csId}/edit`,
                                                    visible: resolved => resolved.cs.permissions.includes('createCropSeason'),
                                                    panelRender: props => <CropSeasonsCUD action={props.match.params.action} entity={props.resolved.cs} />
                                                }
                                            }*/
                                        }
                                    }
                                },
                                notifications: {
                                    title: t('Farms Notifications'),
                                    link: params => `/workspaces/farms/notifications`,
                                    visible: resolved => resolved.farm.permissions.includes('viewNotifications'),
                                    panelRender: props => <FarmsEventsPanel />,
                                },
                                ':farmId([0-9]+)': {
                                    title: resolved => t('{{name}}\'s Farm View', { name: resolved.farm.name || resolved.farm.id }),
                                    resolve: {
                                        farm: params => `/rest/farms/${params.farmId}`
                                    },
                                    link: params => `/workspaces/farms/${params.farmId}`,
                                    panelRender: props => <FarmViewPanel farm={props.resolved.farm} />,
                                    secondaryMenuComponent: FarmsSidebar,
                                    navs: {
                                        view: {
                                            title: t('View'),
                                            link: params => `/workspaces/farms/${params.farmId}/view`,
                                            visible: resolved => resolved.farm.permissions.includes('view'),
                                            panelRender: props => <FarmViewPanel farm={props.resolved.farm} />,
                                        },
                                        map: {
                                            title: t('Map'),
                                            link: params => `/workspaces/farms/${params.farmId}/map`,
                                            visible: resolved => resolved.farm.permissions.includes('view'),
                                            panelRender: props => <FarmMapPanel farm={props.resolved.farm} />,
                                        },
                                        sensors: {
                                            title: t('Sensors'),
                                            link: params => `/workspaces/farms/${params.farmId}/sensors`,
                                            visible: resolved => resolved.farm.permissions.includes('view'),
                                            panelRender: props => <FarmSensorsPanel farm={props.resolved.farm} />,
                                        },
                                        events: {
                                            title: t('Events'),
                                            link: params => `/workspaces/farms/${params.farmId}/events`,
                                            visible: resolved => resolved.farm.permissions.includes('view'),
                                            panelRender: props => <FarmEventsPanel farm={props.resolved.farm} />,
                                        },
                                        recommendations: {
                                            title: t('Recommendations'),
                                            link: params => `/workspaces/farms/${params.farmId}/recommendations`,
                                            visible: resolved => resolved.farm.permissions.includes('view'),
                                            panelRender: props => <FarmRecommendationsPanel farm={props.resolved.farm} />,
                                        },
                                        /*map: {
                                            title: t('Your Farms Map'),
                                            link: '/workspaces/farms/map',
                                            panelComponent: FarmsMapPanel
                                        },
                                        list: {
                                            title: t('Your Farms'),
                                            link: '/workspaces/farms/list',
                                            panelComponent: FarmsListPanel
                                        }*/
                                    }
                                }
                            }
=======
>>>>>>> 06233771
                        }
                    }
                },
                settings: {
                    title: t('Administration'),
                    resolve: {
                        workspacesVisible: params => `/rest/workspaces-visible`
                    },
                    link: '/settings/farms',
                    primaryMenuComponent: MainMenuAuthenticated,
                    secondaryMenuComponent: SettingsSidebar,
                    children: {
                        workspaces: {
                            title: t('Workspaces'),
                            link: '/settings/workspaces',
                            panelComponent: WorkspacesList,
                            children: {
                                ':workspaceId([0-9]+)': {
                                    title: resolved => t('Workspace "{{name}}"', { name: resolved.workspace.name }),
                                    resolve: {
                                        workspace: params => `/rest/workspaces/${params.workspaceId}`
                                    },
                                    link: params => `/settings/workspaces/${params.workspaceId}/edit`,
                                    navs: {
                                        ':action(edit|delete)': {
                                            title: t('Edit'),
                                            link: params => `/settings/workspaces/${params.workspaceId}/edit`,
                                            visible: resolved => resolved.workspace.permissions.includes('edit'),
                                            panelRender: props => <WorkspacesCUD action={props.match.params.action} entity={props.resolved.workspace} workspacesVisible={props.resolved.workspacesVisible} />
                                        },
                                        panels: {
                                            title: t('Panels'),
                                            link: params => `/settings/workspaces/${params.workspaceId}/panels`,
                                            panelRender: props => <PanelsList workspace={props.resolved.workspace} />,
                                            children: {
                                                ':panelId([0-9]+)': {
                                                    title: resolved => t('Panel "{{name}}"', { name: resolved.panel.name }),
                                                    resolve: {
                                                        panel: params => `/rest/panels/${params.panelId}`
                                                    },
                                                    link: params => `/settings/workspaces/${params.workspaceId}/panels/${params.panelId}/edit`,
                                                    navs: {
                                                        ':action(edit|delete)': {
                                                            title: t('Edit'),
                                                            resolve: {
                                                                panelsVisible: params => `/rest/panels-visible/${params.workspaceId}`
                                                            },
                                                            link: params => `/settings/workspaces/${params.workspaceId}/panels/${params.panelId}/edit`,
                                                            visible: resolved => resolved.panel.permissions.includes('edit'),
                                                            panelRender: props => <PanelsCUD action={props.match.params.action} entity={props.resolved.panel} workspace={props.resolved.workspace} panelsVisible={props.resolved.panelsVisible} />
                                                        },
                                                        share: {
                                                            title: t('Share'),
                                                            link: params => `/settings/workspaces/${params.workspaceId}/panels/${params.panelId}/share`,
                                                            visible: resolved => resolved.panel.permissions.includes('share'),
                                                            panelRender: props => <Share title={t('Share')} entity={props.resolved.panel} entityTypeId="panel" />
                                                        }
                                                    }
                                                },
                                                create: {
                                                    title: t('Create'),
                                                    resolve: {
                                                        panelsVisible: params => `/rest/panels-visible/${params.workspaceId}`
                                                    },
                                                    panelRender: props => <PanelsCUD action="create" workspace={props.resolved.workspace} panelsVisible={props.resolved.panelsVisible} />
                                                },

                                            }
                                        },
                                        share: {
                                            title: t('Share'),
                                            link: params => `/settings/workspaces/${params.workspaceId}/share`,
                                            visible: resolved => resolved.workspace.permissions.includes('share'),
                                            panelRender: props => <Share title={t('Share')} entity={props.resolved.workspace} entityTypeId="workspace" />
                                        }
                                    }
                                },
                                create: {
                                    title: t('Create'),
                                    panelRender: props => <WorkspacesCUD action="create" workspacesVisible={props.resolved.workspacesVisible} />
                                }
                            }
                        },
                        templates: {
                            title: t('Templates'),
                            link: '/settings/templates',
                            panelComponent: TemplatesList,
                            children: {
                                ':templateId([0-9]+)': {
                                    title: resolved => t('Template "{{name}}"', { name: resolved.template.name }),
                                    resolve: {
                                        template: params => `/rest/templates/${params.templateId}`
                                    },
                                    link: params => `/settings/templates/${params.templateId}/edit`,
                                    navs: {
                                        develop: {
                                            title: t('Code'),
                                            link: params => `/settings/templates/${params.templateId}/develop`,
                                            visible: resolved => resolved.template.permissions.includes('edit'),
                                            panelRender: props => <TemplatesDevelop entity={props.resolved.template} />
                                        },
                                        output: {
                                            title: t('Output'),
                                            link: params => `/settings/templates/${params.templateId}/output`,
                                            visible: resolved => resolved.template.permissions.includes('edit'),
                                            panelRender: props => <TemplatesOutput entity={props.resolved.template} />
                                        },
                                        ':action(edit|delete)': {
                                            title: t('Settings'),
                                            link: params => `/settings/templates/${params.templateId}/edit`,
                                            visible: resolved => resolved.template.permissions.includes('edit'),
                                            panelRender: props => <TemplatesCUD action={props.match.params.action} entity={props.resolved.template} />
                                        },
                                        share: {
                                            title: t('Share'),
                                            link: params => `/settings/templates/${params.templateId}/share`,
                                            visible: resolved => resolved.template.permissions.includes('share'),
                                            panelRender: props => <Share title={t('Share')} entity={props.resolved.template} entityTypeId="template" />
                                        }
                                    }
                                },
                                create: {
                                    title: t('Create'),
                                    panelRender: props => <TemplatesCUD action="create" />
                                }
                            }
                        },
                        farms: {
                            title: t('Farms'),
                            link: '/settings/farms',
                            panelComponent: FarmsList,
                            children: {
                                ':farmId([0-9]+)': {
                                    title: resolved => t('Farm "{{name}}"', { name: resolved.farm.name || resolved.farm.id }),
                                    resolve: {
                                        farm: params => `/rest/farms/${params.farmId}`
                                    },
                                    link: params => `/settings/farms/${params.farmId}/edit`,
                                    navs: {
                                        ':action(edit|delete)': {
                                            title: t('Edit'),
                                            link: params => `/settings/farms/${params.farmId}/edit`,
                                            visible: resolved => resolved.farm.permissions.includes('edit'),
                                            panelRender: props => <FarmsCUD action={props.match.params.action} entity={props.resolved.farm} />
                                        },
                                        ':action(sensors)': {
                                            title: t('Sensors'),
                                            link: params => `/settings/farms/${params.farmId}/sensors`,
                                            visible: resolved => resolved.farm.permissions.includes('edit'),
                                            panelRender: props => <ShareSensor title={t('Sensor')} entity={props.resolved.farm} entityTypeId="signalSet" />
                                        },
                                        share: {
                                            title: t('Share'),
                                            link: params => `/settings/farms/${params.farmId}/share`,
                                            visible: resolved => resolved.farm.permissions.includes('share'),
                                            panelRender: props => <Share title={t('Share')} entity={props.resolved.farm} entityTypeId="farm" />
                                        }
                                    }
                                },
                                create: {
                                    title: t('Create'),
                                    panelRender: props => <FarmsCUD action="create" />
                                }
                            }
                        },
                        'crop-seasons': {
                            title: t('Crop Seasons'),
                            link: '/settings/crop-seasons',
                            panelComponent: CropSeasonsList,
                            children: {
                                ':csId([0-9]+)': {
                                    title: resolved => t('Crop Season "{{name}}"', { name: resolved.cs.name || resolved.cs.id }),
                                    resolve: {
                                        cs: params => `/rest/crop-seasons/${params.csId}`
                                    },
                                    link: params => `/settings/crop-seasons/${params.csId}/edit`,
                                    navs: {
                                        ':action(edit|delete)': {
                                            title: t('Edit'),
                                            link: params => `/settings/crop-seasons/${params.csId}/edit`,
                                            visible: resolved => resolved.cs.permissions.includes('createCropSeason'),
                                            panelRender: props => <CropSeasonsCUD action={props.match.params.action} entity={props.resolved.cs} />
                                        }
                                    }
                                },
                                create: {
                                    title: t('Create'),
                                    panelRender: props => <CropSeasonsCUD action="create" />
                                }
                            }
                        },
                        cattles: {
                            title: t('Cattles'),
                            link: '/settings/cattles',
                            panelComponent: FarmsList,
                            children: {
                                ':farmId([0-9]+)': {
                                    title: resolved => t('Cattle "{{name}}"', { name: resolved.farm.name || resolved.farm.id }),
                                    resolve: {
                                        farm: params => `/rest/farms/${params.farmId}`
                                    },
                                    link: params => `/settings/farms/${params.farmId}/edit`,
                                    navs: {
                                        ':action(edit|delete)': {
                                            title: t('Edit'),
                                            link: params => `/settings/farms/${params.farmId}/edit`,
                                            visible: resolved => resolved.farm.permissions.includes('edit'),
                                            panelRender: props => <FarmsCUD action={props.match.params.action} entity={props.resolved.farm} />
                                        },
                                        ':action(sensors)': {
                                            title: t('Sensors'),
                                            link: params => `/settings/farms/${params.farmId}/sensors`,
                                            visible: resolved => resolved.farm.permissions.includes('edit'),
                                            panelRender: props => <ShareSensor title={t('Sensor')} entity={props.resolved.farm} entityTypeId="signalSet" />
                                        },
                                        share: {
                                            title: t('Share'),
                                            link: params => `/settings/farms/${params.farmId}/share`,
                                            visible: resolved => resolved.farm.permissions.includes('share'),
                                            panelRender: props => <Share title={t('Share')} entity={props.resolved.farm} entityTypeId="farm" />
                                        }
                                    }
                                },
                                create: {
                                    title: t('Create'),
                                    panelRender: props => <FarmsCUD action="create" />
                                }
                            }
                        },
                        crops: {
                            title: t('Crops'),
                            link: '/settings/crops',
                            panelComponent: CropsList,
                            children: {
                                ':cropId([0-9]+)': {
                                    title: resolved => t('Crop "{{name}}"', { name: resolved.crop.name || resolved.crop.id }),
                                    resolve: {
                                        crop: params => `/rest/crops/${params.cropId}`
                                    },
                                    link: params => `/settings/crops/${params.cropId}/edit`,
                                    navs: {
                                        ':action(edit|delete)': {
                                            title: t('Edit'),
                                            link: params => `/settings/crops/${params.cropId}/edit`,
                                            visible: true,
                                            //visible: resolved => resolved.crop.permissions.includes('manageFarms'),
                                            panelRender: props => <CropsCUD action={props.match.params.action} entity={props.resolved.crop} />
                                        }
                                    }
                                },
                                create: {
                                    title: t('Create'),
                                    panelRender: props => <CropsCUD action="create" />
                                }
                            }
                        },
                        'event-types': {
                            title: t('Event Types'),
                            link: '/settings/event-types',
                            panelComponent: EventTypesList,
                            children: {
                                ':eventTypeId([0-9]+)': {
                                    title: resolved => t('Event Type "{{name}}"', { name: resolved.eventType.name || resolved.eventType.id }),
                                    resolve: {
                                        eventType: params => `/rest/event-types/${params.eventTypeId}`
                                    },
                                    link: params => `/settings/event-types/${params.eventTypeId}/edit`,
                                    navs: {
                                        ':action(edit|delete)': {
                                            title: t('Edit'),
                                            link: params => `/settings/event-types/${params.eventTypeId}/edit`,
                                            visible: true,
                                            panelRender: props => <EventTypesCUD action={props.match.params.action} entity={props.resolved.eventType} />
                                        }
                                    }
                                },
                                create: {
                                    title: t('Create'),
                                    panelRender: props => <EventTypesCUD action="create" />
                                }
                            }
                        },
                        events: {
                            title: t('Events'),
                            link: '/settings/events',
                            panelComponent: EventsList,
                            children: {
                                ':eventId([0-9]+)': {
                                    title: resolved => t('Event "{{name}}"', { name: resolved.event.name || resolved.event.id }),
                                    resolve: {
                                        event: params => `/rest/events/${params.eventId}`
                                    },
                                    link: params => `/settings/events/${params.eventId}/edit`,
                                    navs: {
                                        ':action(edit|delete)': {
                                            title: t('Edit'),
                                            link: params => `/settings/events/${params.eventId}/edit`,
                                            visible: true,
                                            panelRender: props => <EventsCUD action={props.match.params.action} entity={props.resolved.event} />
                                        }
                                    }
                                },
                                create: {
                                    title: t('Create'),
                                    panelRender: props => <EventsCUD action="create" />
                                }
                            }
                        },
                        recommendations: {
                            title: t('Recommendations'),
                            link: '/settings/recommendations',
                            panelComponent: RecommendationsList,
                            children: {
                                ':recommendationId([0-9]+)': {
                                    title: resolved => t('Recommendation "{{name}}"', { name: resolved.recommendation.id }),
                                    resolve: {
                                        recommendation: params => `/rest/recommendations/${params.recommendationId}`
                                    },
                                    link: params => `/settings/recommendations/${params.recommendationId}/edit`,
                                    navs: {
                                        ':action(edit|delete)': {
                                            title: t('Edit'),
                                            link: params => `/settings/recommendations/${params.recommendationId}/edit`,
                                            visible: true,
                                            panelRender: props => <RecommendationsCUD action={props.match.params.action} entity={props.resolved.recommendation} />
                                        }
                                    }
                                },
                                create: {
                                    title: t('Create'),
                                    panelRender: props => <RecommendationsCUD action="create" />
                                }
                            }
                        },
                        'signal-sets': {
                            title: t('Signals'),
                            link: '/settings/signal-sets',
                            panelComponent: SignalSetsList,
                            children: {
                                ':signalSetId([0-9]+)': {
                                    title: resolved => t('Signal Set "{{name}}"', { name: resolved.signalSet.name || resolved.signalSet.cid }),
                                    resolve: {
                                        signalSet: params => `/rest/signal-sets/${params.signalSetId}`
                                    },
                                    link: params => `/settings/signal-sets/${params.signalSetId}/edit`,
                                    navs: {
                                        ':action(edit|delete)': {
                                            title: t('Edit'),
                                            link: params => `/settings/signal-sets/${params.signalSetId}/edit`,
                                            visible: resolved => resolved.signalSet.permissions.includes('edit'),
                                            panelRender: props => <SignalSetsCUD action={props.match.params.action} entity={props.resolved.signalSet} />
                                        },
                                        ':action(signals|reindex)': {
                                            title: t('Signals'),
                                            link: params => `/settings/signal-sets/${params.signalSetId}/signals`,
                                            panelRender: props => <SignalsList action={props.match.params.action} signalSet={props.resolved.signalSet} />,
                                            children: {
                                                ':signalId([0-9]+)': {
                                                    title: resolved => t('Signal "{{name}}"', { name: resolved.signal.name || resolved.signal.cid }),
                                                    resolve: {
                                                        signal: params => `/rest/signals/${params.signalId}`
                                                    },
                                                    link: params => `/settings/signal-sets/${params.signalSetId}/signals/${params.signalId}/edit`,
                                                    navs: {
                                                        ':action(edit|delete)': {
                                                            title: t('Edit'),
                                                            link: params => `/settings/signal-sets/${params.signalSetId}/signals/${params.signalId}/edit`,
                                                            visible: resolved => resolved.signal.permissions.includes('edit'),
                                                            panelRender: props => <SignalsCUD action={props.match.params.action} signalSet={props.resolved.signalSet} entity={props.resolved.signal} />
                                                        },
                                                        share: {
                                                            title: t('Share'),
                                                            link: params => `/settings/signal-sets/${params.signalSetId}/signals/${params.signalId}/share`,
                                                            visible: resolved => resolved.signal.permissions.includes('share'),
                                                            panelRender: props => <Share title={t('Share')} entity={props.resolved.signal} entityTypeId="signal" />
                                                        }
                                                    }
                                                },
                                                create: {
                                                    title: t('Create'),
                                                    panelRender: props => <SignalsCUD signalSet={props.resolved.signalSet} action="create" />
                                                }
                                            }
                                        },
                                        share: {
                                            title: t('Share'),
                                            link: params => `/settings/signal-sets/${params.signalSetId}/share`,
                                            visible: resolved => resolved.signalSet.permissions.includes('share'),
                                            panelRender: props => <Share title={t('Share')} entity={props.resolved.signalSet} entityTypeId="signalSet" />
                                        }
                                    }
                                },
                                create: {
                                    title: t('Create'),
                                    panelRender: props => <SignalSetsCUD action="create" />
                                }
                            }
                        },
                        users: {
                            title: t('Users'),
                            link: '/settings/users',
                            panelComponent: UsersList,
                            children: {
                                ':userId([0-9]+)': {
                                    title: resolved => t('User "{{name}}"', { name: resolved.user.name }),
                                    resolve: {
                                        user: params => `/rest/users/${params.userId}`
                                    },
                                    link: params => `/settings/users/${params.userId}/edit`,
                                    navs: {
                                        ':action(edit|delete)': {
                                            title: t('Edit'),
                                            link: params => `/settings/users/${params.userId}/edit`,
                                            panelRender: props => (<UsersCUD action={props.match.params.action} entity={props.resolved.user} />)
                                        },
                                        shares: {
                                            title: t('Shares'),
                                            link: params => `/settings/users/${params.userId}/shares`,
                                            panelRender: props => <UserShares user={props.resolved.user} />
                                        }
                                    }
                                },
                                create: {
                                    title: t('Create User'),
                                    panelRender: props => (<UsersCUD action="create" />)
                                }
                            }
                        },
                        namespaces: {
                            title: t('Namespaces'),
                            link: '/settings/namespaces',
                            panelComponent: NamespacesList,
                            children: {
                                ':namespaceId([0-9]+)': {
                                    title: resolved => t('Namespace "{{name}}"', { name: resolved.namespace.name }),
                                    resolve: {
                                        namespace: params => `/rest/namespaces/${params.namespaceId}`
                                    },
                                    link: params => `/settings/namespaces/${params.namespaceId}/edit`,
                                    navs: {
                                        ':action(edit|delete)': {
                                            title: t('Edit'),
                                            link: params => `/settings/namespaces/${params.namespaceId}/edit`,
                                            visible: resolved => resolved.namespace.permissions.includes('edit'),
                                            panelRender: props => <NamespacesCUD action={props.match.params.action} entity={props.resolved.namespace} />
                                        },
                                        share: {
                                            title: t('Share'),
                                            link: params => `/settings/namespaces/${params.namespaceId}/share`,
                                            visible: resolved => resolved.namespace.permissions.includes('share'),
                                            panelRender: props => <Share title={t('Share')} entity={props.resolved.namespace} entityTypeId="namespace" />
                                        }
                                    }
                                },
                                create: {
                                    title: t('Create'),
                                    panelRender: props => <NamespacesCUD action="create" />
                                },
                            }
                        }
                    }
                }
            }
        }
    };

    em.invoke('client.installRoutes', structure, t);

    return structure;
};

ReactDOM.render(
    <I18nextProvider i18n={i18n}><Section root='/' structure={getStructure} /></I18nextProvider>,
    document.getElementById('root')
);

<|MERGE_RESOLUTION|>--- conflicted
+++ resolved
@@ -64,29 +64,7 @@
 
 import SettingsSidebar from './settings/Sidebar';
 
-<<<<<<< HEAD
-import SamplePanel from './workspaces/SamplePanel1';
-import SamplePanel2 from './workspaces/SamplePanel2';
-import SamplePanel3 from './workspaces/SamplePanel3';
-import SamplePanelUPPA_Sensor10 from './workspaces/SamplePanelUPPA_Sensor10';
-
-import FarmsSidebar from './workspaces/farms/FarmsSidebar';
-
-import FarmsListPanel from './workspaces/farms/FarmsListPanel';
-import FarmsMapPanel from './workspaces/farms/FarmsMapPanel';
-import FarmsEventsPanel from './workspaces/farms/FarmsEventsPanel';
-import FarmsRecommendationsPanel from './workspaces/farms/FarmsRecommendationsPanel';
-
-import FarmViewPanel from './workspaces/farms/FarmViewPanel';
-import FarmMapPanel from './workspaces/farms/FarmMapPanel';
-import FarmRecommendationsPanel from './workspaces/farms/FarmRecommendationsPanel';
-import FarmEventsPanel from './workspaces/farms/FarmEventsPanel';
-import FarmSensorsPanel from './workspaces/farms/FarmSensorsPanel';
-import FarmsCropSeasonsPanel from './workspaces/farms/FarmsCropSeasonsPanel';
-import FarmCropSeasonsAnalysis from './workspaces/farms/FarmCropSeasonsAnalysis';
-=======
 import SamplePanel from './workspaces/SamplePanel';
->>>>>>> 06233771
 
 import MainMenuAuthenticated from './MainMenuAuthenticated';
 import MainMenuAnonymous from './MainMenuAnonymous';
@@ -170,166 +148,6 @@
                             title: t('Sample workspace'),
                             link: '/workspaces/sample',
                             panelComponent: SamplePanel,
-<<<<<<< HEAD
-                        },
-                        sample2: {
-                            title: t('Turbidity'),
-                            link: '/workspaces/sample2',
-                            panelComponent: SamplePanel2,
-                        },
-                        sample3: {
-                            title: t('Activated Processes'),
-                            link: '/workspaces/sample3',
-                            panelComponent: SamplePanel3,
-                        },
-                        sample4: {
-                            title: t('Sample workspace waziup'),
-                            link: '/workspaces/sample4',
-                            panelComponent: SamplePanelUPPA_Sensor10,
-                        },
-                        'crop-seasons': {
-                            title: t('Farm Crop Season'),
-                            link: params => `/workspaces/crop-seasons`,
-                            panelRender: props => <FarmsCropSeasonsPanel />,
-                            children: {
-                                ':csId([0-9]+)': {
-                                    title: resolved => t('Crop Season "{{name}}"', { name: resolved.cropSeason.name || resolved.cropSeason.id }),
-                                    resolve: {
-                                        cropSeason: params => `/rest/crop-seasons/${params.csId}`
-                                    },
-                                    link: params => `/workspaces/crop-seasons/${params.csId}`,
-                                    panelRender: props => <FarmCropSeasonsAnalysis cropSeason={props.resolved.cropSeason} />,
-                                    /*
-                                    link: params => `/workspaces/crop-seasons/${params.csId}/analysis`,
-                                    navs: {
-                                        ':action(analysis)': {
-                                            title: t('Analysis'),
-                                            link: params => `/settings/workspaces/${params.workspaceId}/edit`,
-                                            visible: resolved => resolved.workspace.permissions.includes('edit'),
-                                            panelRender: props => <WorkspacesCUD action={props.match.params.action} entity={props.resolved.workspace} workspacesVisible={props.resolved.workspacesVisible} />
-                                        },*/
-                                    
-                                }
-                            }
-                        },
-                        farms: {
-                            title: t('Farm Management'),
-                            link: '/workspaces/farms',
-                            panelComponent: FarmsListPanel,
-                            secondaryMenuComponent: FarmsSidebar,
-                            resolve: {
-                                farms: params => `/rest/farms/`
-                            },
-                            navs: {
-                                map: {
-                                    title: t('Your Farms Map'),
-                                    link: '/workspaces/farms/map',
-                                    panelComponent: FarmsMapPanel
-                                },
-                                list: {
-                                    title: t('Your Farms'),
-                                    link: '/workspaces/farms/list',
-                                    panelComponent: FarmsListPanel
-                                }
-                            },
-                            children: {
-                                events: {
-                                    title: t('Farms Events'),
-                                    link: params => `/workspaces/farms/events`,
-                                    visible: resolved => resolved.farms.permissions.includes('viewEvents'),
-                                    panelRender: props => <FarmsEventsPanel />,
-                                },
-                                recommendations: {
-                                    title: t('Farms Schedules & Timeline'),
-                                    link: params => `/workspaces/farms/recommendations`,
-                                    visible: resolved => resolved.farm.permissions.includes('viewRecommendations'),
-                                    panelRender: props => <FarmsRecommendationsPanel />,
-                                },
-                                'crop-seasons': {
-                                    title: t('Farms Crop Seasons'),
-                                    link: params => `/workspaces/farms/crop-seasons`,
-                                    visible: resolved => resolved.farm.permissions.includes('viewCropSeasons'),
-                                    panelRender: props => <FarmsCropSeasonsPanel />,
-                                    children: {
-                                        ':csId([0-9]+)': {
-                                            title: resolved => t('Crop Season "{{name}}"', { name: resolved.cropSeason.name || resolved.cropSeason.id }),
-                                            resolve: {
-                                                cropSeason: params => `/rest/crop-seasons/${params.csId}`
-                                            },
-                                            link: params => `/workspaces/farms/crop-seasons/${params.csId}/analysis`,
-                                            panelRender: props => <FarmCropSeasonsAnalysis cropSeason={props.resolved.cropSeason} />,
-
-                                            /*navs: {
-                                                ':action(edit|delete)': {
-                                                    title: t('Edit'),
-                                                    link: params => `/settings/crop-seasons/${params.csId}/edit`,
-                                                    visible: resolved => resolved.cs.permissions.includes('createCropSeason'),
-                                                    panelRender: props => <CropSeasonsCUD action={props.match.params.action} entity={props.resolved.cs} />
-                                                }
-                                            }*/
-                                        }
-                                    }
-                                },
-                                notifications: {
-                                    title: t('Farms Notifications'),
-                                    link: params => `/workspaces/farms/notifications`,
-                                    visible: resolved => resolved.farm.permissions.includes('viewNotifications'),
-                                    panelRender: props => <FarmsEventsPanel />,
-                                },
-                                ':farmId([0-9]+)': {
-                                    title: resolved => t('{{name}}\'s Farm View', { name: resolved.farm.name || resolved.farm.id }),
-                                    resolve: {
-                                        farm: params => `/rest/farms/${params.farmId}`
-                                    },
-                                    link: params => `/workspaces/farms/${params.farmId}`,
-                                    panelRender: props => <FarmViewPanel farm={props.resolved.farm} />,
-                                    secondaryMenuComponent: FarmsSidebar,
-                                    navs: {
-                                        view: {
-                                            title: t('View'),
-                                            link: params => `/workspaces/farms/${params.farmId}/view`,
-                                            visible: resolved => resolved.farm.permissions.includes('view'),
-                                            panelRender: props => <FarmViewPanel farm={props.resolved.farm} />,
-                                        },
-                                        map: {
-                                            title: t('Map'),
-                                            link: params => `/workspaces/farms/${params.farmId}/map`,
-                                            visible: resolved => resolved.farm.permissions.includes('view'),
-                                            panelRender: props => <FarmMapPanel farm={props.resolved.farm} />,
-                                        },
-                                        sensors: {
-                                            title: t('Sensors'),
-                                            link: params => `/workspaces/farms/${params.farmId}/sensors`,
-                                            visible: resolved => resolved.farm.permissions.includes('view'),
-                                            panelRender: props => <FarmSensorsPanel farm={props.resolved.farm} />,
-                                        },
-                                        events: {
-                                            title: t('Events'),
-                                            link: params => `/workspaces/farms/${params.farmId}/events`,
-                                            visible: resolved => resolved.farm.permissions.includes('view'),
-                                            panelRender: props => <FarmEventsPanel farm={props.resolved.farm} />,
-                                        },
-                                        recommendations: {
-                                            title: t('Recommendations'),
-                                            link: params => `/workspaces/farms/${params.farmId}/recommendations`,
-                                            visible: resolved => resolved.farm.permissions.includes('view'),
-                                            panelRender: props => <FarmRecommendationsPanel farm={props.resolved.farm} />,
-                                        },
-                                        /*map: {
-                                            title: t('Your Farms Map'),
-                                            link: '/workspaces/farms/map',
-                                            panelComponent: FarmsMapPanel
-                                        },
-                                        list: {
-                                            title: t('Your Farms'),
-                                            link: '/workspaces/farms/list',
-                                            panelComponent: FarmsListPanel
-                                        }*/
-                                    }
-                                }
-                            }
-=======
->>>>>>> 06233771
                         }
                     }
                 },

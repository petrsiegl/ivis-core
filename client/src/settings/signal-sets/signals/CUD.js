--- conflicted
+++ resolved
@@ -89,6 +89,12 @@
 
         this.signalTypes = getSignalTypes(props.t);
 
+        this.typeOptions = [];
+        for (const type in this.signalTypes) {
+            if (!DerivedSignalTypes.has(type) || props.signalSet.permissions.includes('manageScripts')) {
+                this.typeOptions.push({key: type, label: this.signalTypes[type]});
+            }
+        }
     }
 
     static propTypes = {
@@ -202,11 +208,8 @@
             data.weight_list = data.shownInList ? Number.parseInt(data.weight_list || '0') : null;
         }
 
-<<<<<<< HEAD
-=======
         data.weight_edit = data.shownInEdit ? Number.parseInt(data.weight_edit || '0') : null;
 
->>>>>>> beb6091e
         return filterData(data, [
             'cid',
             'name',
@@ -214,16 +217,11 @@
             'type',
             'indexed',
             'settings',
-<<<<<<< HEAD
             'namespace',
-            'weight_list',
-            'weight_edit'
-=======
             'type',
             'source',
             'weight_edit',
             'weight_list'
->>>>>>> beb6091e
         ]);
     }
 

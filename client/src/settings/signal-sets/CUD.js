--- conflicted
+++ resolved
@@ -16,12 +16,8 @@
     FormSendMethod,
     InputField,
     TextArea,
-<<<<<<< HEAD
-    withForm, withFormErrorHandlers
-=======
     withForm,
     withFormErrorHandlers
->>>>>>> fbb12483
 } from "../../lib/form";
 import {withErrorHandling} from "../../lib/error-handling";
 import {
@@ -112,14 +108,6 @@
 
     }
 
-<<<<<<< HEAD
-    getFormValuesMutator(data) {
-        if (data.record_id_template === null) { // If the signal set is created automatically, the record_id_template is not set and thus it is null
-            data.record_id_template = '';
-        }
-    }
-=======
->>>>>>> fbb12483
 
     localValidateFormValues(state) {
         const t = this.props.t;
@@ -154,20 +142,12 @@
             'name',
             'description',
             'record_id_template',
-<<<<<<< HEAD
-            'namespace'
-        ];
-
-        if (!this.props.entity){
-            allowedKeys.push('cid', 'type');
-=======
             'namespace',
             'cid'
         ];
 
         if (!this.props.entity) {
             allowedKeys.push('type');
->>>>>>> fbb12483
         }
 
         return filterData(data, allowedKeys);

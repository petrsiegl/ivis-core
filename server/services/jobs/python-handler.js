'use strict';
const path = require('path');
const fs = require('fs-extra-promise');
const spawn = require('child_process').spawn;
const {TaskType, taskSubtypeSpecs, subtypesByType} = require('../../../shared/tasks');
const readline = require('readline');
const ivisConfig = require('../../lib/config');

// File name of every build output
const JOB_FILE_NAME = 'job.py';
// Directory name where virtual env is saved for task
const ENV_NAME = 'env';
<<<<<<< HEAD

const packagesForType = new Map();
packagesForType.set(TaskType.NUMPY, ['elasticsearch', 'numpy', 'dtw']);
packagesForType.set(TaskType.ENERGY_PLUS, ['elasticsearch', 'eppy','requests']);
=======
const IVIS_PCKG_DIR = path.join(__dirname, '..', '..', 'lib', 'tasks', 'python', 'dist');
>>>>>>> fbb12483

const runningProc = new Map();

/**
 * Run job
 * @param id Job id
 * @param runId Run ID, will be used by stop command
<<<<<<< HEAD
 * @param entities
 * @param state
=======
>>>>>>> fbb12483
 * @param taskDir Directory with the task
 * @param onRequest Callback for handling request msgs from job.
 * @param onSuccess Callback on successful run
 * @param onFail callback on failed run
 * @returns {Promise<void>}
 */
async function run({jobId, runId, taskDir, inputData}, onRequest, onSuccess, onFail) {
    try {
        let output = '';
        let errOutput = '';

        const dataInput = {
            params: {},
            es:{
                host: `${ivisConfig.elasticsearch.host}`,
                port: `${ivisConfig.elasticsearch.port}`
            },
            ...inputData
        };

        const pythonExec = path.join(taskDir, ENV_NAME, 'bin', 'python');
        const jobProc = spawn(`${pythonExec} ${JOB_FILE_NAME}`, {
            cwd: taskDir,
            shell: '/bin/bash',
            stdio: ['pipe', 'pipe', 'pipe', 'pipe']
        });

        const jobOutStream = readline.createInterface({
            input: jobProc.stdio[3]
        });

        jobOutStream.on('line', (input) => {
            onRequest(input)
                .then(msg => {
                    jobProc.stdin.write(JSON.stringify(msg) + '\n');
                })
                .catch(err => {
                    errOutput += err;
                });
        });

        runningProc.set(runId, jobProc);
        let storeConfig = null;

        // Send all configs and params to process on stdin in json format
        jobProc.stdin.write(JSON.stringify(dataInput) + '\n');

        // Error output is just gathered throughout the run and stored after run is done
        jobProc.stderr.on('data', (data) => {
            errOutput += data + '\n';
        });

        // Same as with error output
        jobProc.stdout.on('data', (data) => {
            output += data;
        });

        const pipeErrHandler = (err) => {
            errOutput += err;
        };

        jobProc.stdin.on('error', pipeErrHandler);
        jobProc.stderr.on('error', pipeErrHandler);
        jobProc.stdout.on('error', pipeErrHandler);
        jobProc.stdio[3].on('error', pipeErrHandler);

        jobProc.on('error', (err) => {
            runningProc.delete(runId);
            const failMsg = [err.toString(), 'Log:\n' + output, 'Error log:\n' + errOutput].join('\n\n');
            onFail(failMsg);
        });

        jobProc.on('exit', (code, signal) => {
            runningProc.delete(runId);
            if (code === 0) {
                onSuccess(output, storeConfig);
            } else {
                const failMsg = [`Run failed with code ${code}`, 'Log:\n' + output, 'Error log:\n' + errOutput].join('\n\n');
                onFail(failMsg);
            }
        });
    } catch (error) {
        onFail([error.toString()]);
    }
}


/**
 * Remove job
 * @param id
 * @returns {Promise<void>}
 */
async function remove(id) {
    // Nothing
}

<<<<<<< HEAD
function getPackages(type) {
    const packages = [];
    const pckgs = packagesForType.get(type);
    if (pckgs) {
        packages.push(...pckgs);
    } else {
        packages.push('elasticsearch', 'requests');
    }
    return packages;
=======
function getPackages(subtype) {
    const spec = taskSubtypeSpecs[TaskType.PYTHON];
    return subtype ? spec[subtype].libs : spec.libs;
>>>>>>> fbb12483
}

/**
 * Build task
 * @param config
 * @param onSuccess Callback on success
 * @param onFail Callback on failed build
 * @returns {Promise<void>}
 */
async function build(config, onSuccess, onFail) {
    const {id, code, destDir} = config;
    let buildDir;
    try {
        buildDir = path.join(destDir, '..', 'build');
        await fs.emptyDirAsync(buildDir);
        const filePath = path.join(buildDir, JOB_FILE_NAME);
        await fs.writeFileAsync(filePath, code);
        await fs.moveAsync(filePath, path.join(destDir, JOB_FILE_NAME), {overwrite: true});
        await fs.removeAsync(buildDir);
        await onSuccess(null);
    } catch (error) {
        if (buildDir) {
            await fs.remove(buildDir);
        }
        onFail(null, [error.toString()]);
    }
}

/**
 * Initialize and build task.
 * @param config
 * @param onSuccess Callback on success
 * @param onFail Callback on failed attempt
 * @returns {Promise<void>}
 */
async function init(config, onSuccess, onFail) {
    const {id,subtype, code, destDir} = config;
    try {
        const packages = getPackages(subtype);
        const buildDir = path.join(destDir, '..', 'build');
        await fs.emptyDirAsync(buildDir);

        const filePath = path.join(buildDir, JOB_FILE_NAME);
        await fs.writeFileAsync(filePath, code);

        const envDir = path.join(buildDir, ENV_NAME);

        const virtDir = path.join(envDir, 'bin', 'activate');
        const virtEnv = spawn(
            `${ivisConfig.tasks.python.venvCmd} ${envDir} && source ${virtDir} && pip install ${packages.join(' ')} && pip install --no-index --find-links=${IVIS_PCKG_DIR} ivis && deactivate`,
            {
                shell: '/bin/bash'
            }
        );

        virtEnv.on('error', async (error) => {
            console.log(error);
            onFail(null, [error.toString()]);
            await fs.removeAsync(buildDir);
        });

        let output = '';
        virtEnv.stderr.setEncoding('utf8');
        virtEnv.stderr.on('data', data => {
            output += data.toString();
        });

        virtEnv.stdout.setEncoding('utf8');
        virtEnv.stdout.on('data', data => {
            output += data.toString();
        });

        virtEnv.on('exit', async (code, signal) => {
            if (code === 0) {
                await fs.moveAsync(buildDir, destDir, {overwrite: true});
                await onSuccess(null);
            } else {
                await onFail(null, [`Init ended with code ${code} and the following error:\n${output}`]);
            }
            await fs.removeAsync(buildDir);
        });
    } catch (error) {
        console.log(error);
        onFail(null, [error.toString()]);
    }
}

/**
 * Stop running job
 * @param runId
 * @returns {Promise<void>}
 */
async function stop(runId) {
    const proc = runningProc.get(runId);
    if (proc) {
        proc.kill('SIGINT');
    }
    // TODO check the possibilty of run being on event loop
    // meaning that there is no runningProc registered on that id, but the run is in wait
    // as run is async function and job-handler doest not await on it

}

module.exports = {
    run,
    remove,
    build,
    init,
    stop
};
<|MERGE_RESOLUTION|>--- conflicted
+++ resolved
@@ -10,14 +10,7 @@
 const JOB_FILE_NAME = 'job.py';
 // Directory name where virtual env is saved for task
 const ENV_NAME = 'env';
-<<<<<<< HEAD
-
-const packagesForType = new Map();
-packagesForType.set(TaskType.NUMPY, ['elasticsearch', 'numpy', 'dtw']);
-packagesForType.set(TaskType.ENERGY_PLUS, ['elasticsearch', 'eppy','requests']);
-=======
 const IVIS_PCKG_DIR = path.join(__dirname, '..', '..', 'lib', 'tasks', 'python', 'dist');
->>>>>>> fbb12483
 
 const runningProc = new Map();
 
@@ -25,11 +18,6 @@
  * Run job
  * @param id Job id
  * @param runId Run ID, will be used by stop command
-<<<<<<< HEAD
- * @param entities
- * @param state
-=======
->>>>>>> fbb12483
  * @param taskDir Directory with the task
  * @param onRequest Callback for handling request msgs from job.
  * @param onSuccess Callback on successful run
@@ -126,21 +114,9 @@
     // Nothing
 }
 
-<<<<<<< HEAD
-function getPackages(type) {
-    const packages = [];
-    const pckgs = packagesForType.get(type);
-    if (pckgs) {
-        packages.push(...pckgs);
-    } else {
-        packages.push('elasticsearch', 'requests');
-    }
-    return packages;
-=======
 function getPackages(subtype) {
     const spec = taskSubtypeSpecs[TaskType.PYTHON];
     return subtype ? spec[subtype].libs : spec.libs;
->>>>>>> fbb12483
 }
 
 /**

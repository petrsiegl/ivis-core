--- conflicted
+++ resolved
@@ -55,30 +55,13 @@
             });
 
             if (exists) {
-<<<<<<< HEAD
-                const response = await elasticsearch.search({
-                    index: indexName,
-                    body: {
-                        _source: ['id'],
-                        sort: {
-                            id: {
-                                order: 'desc'
-                            }
-                        },
-                        size: 1
-                    }
-                });
-
-                if (response.hits.hits.length > 0) {
-                    last = response.hits.hits[0].id;
-=======
                 if (from === undefined) {
                     const response = await elasticsearch.search({
                         index: indexName,
                         body: {
-                            _source: ['_id'],
+                            _source: ['id'],
                             sort: {
-                                _id: {
+                                id: {
                                     order: 'desc'
                                 }
                             },
@@ -87,20 +70,19 @@
                     });
 
                     if (response.hits.hits.length > 0) {
-                        last = response.hits.hits[0]._id;
+                        last = response.hits.hits[0].id;
                     }
                 } else {
                     await elasticsearch.deleteByQuery({
                         index: indexName,
                         body: {
                             "range" : {
-                                "_id" : {
+                                "id" : {
                                     "gte" : from
                                 }
                             }
                         }
                     });
->>>>>>> 135933ad
                 }
             } else {
                 method = IndexMethod.FULL;

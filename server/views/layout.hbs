<!DOCTYPE html>
<html lang="en">
<head>
    <meta charset="UTF-8">
<<<<<<< HEAD
    <title>IVIS Dashboard</title>
    <style>
        body.sandbox {
            overflow: hidden;
        }
    </style>
=======
    <title>{{pageTitle}}</title>
>>>>>>> 9e607847
</head>
<body class="{{bodyClass}}">
{{{ body }}}
</body>
</html><|MERGE_RESOLUTION|>--- conflicted
+++ resolved
@@ -2,16 +2,12 @@
 <html lang="en">
 <head>
     <meta charset="UTF-8">
-<<<<<<< HEAD
-    <title>IVIS Dashboard</title>
+    <title>{{pageTitle}}</title>
     <style>
         body.sandbox {
             overflow: hidden;
         }
     </style>
-=======
-    <title>{{pageTitle}}</title>
->>>>>>> 9e607847
 </head>
 <body class="{{bodyClass}}">
 {{{ body }}}

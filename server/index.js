'use strict';

const em = require('./lib/extension-manager');
const emCommonDefaults = require('../shared/em-common-defaults');
const config = require('./lib/config');
const translate = require('./lib/translate');
const knex = require('./lib/knex');
const log = require('./lib/log');
const https = require('https');
const http = require('http');
const fs = require('fs');
const shares = require('./models/shares');
const templates = require('./models/templates');
const tasks = require('./models/tasks');
const builder = require('./lib/builder');
const taskHandler = require('./lib/task-handler');
const indexer = require('./lib/indexers/' + config.indexer);
const appBuilder = require('./app-builder');
const { AppType } = require('../shared/app');
const bluebird = require('bluebird');
const savePdf = require('./lib/pdf-export');

emCommonDefaults.setDefaults(em);

async function initAndStart() {
    function createServer(appType, appName, host, port, isHttps, certsConfig, callback) {
        const app = appBuilder.createApp(appType);
        app.set('port', port);

        let server;

        if (isHttps) {
            const options = {
                key: fs.readFileSync(certsConfig.serverKey),
                cert: fs.readFileSync(certsConfig.serverCert),
                ca: certsConfig.caCert && fs.readFileSync(certsConfig.caCert),
                crl: certsConfig.crl && fs.readFileSync(certsConfig.crl),
                requestCert: !!certsConfig.caCert,
                rejectUnauthorized: false
            };

            server = https.createServer(options, app);

        } else {
            server = http.createServer({}, app);
        }

        server.on('listening', () => {
            const addr = server.address();
            log.info('Express', `WWW server [${appName}] listening on HTTPS port ${addr.port}`);
        });

<<<<<<< HEAD
        em.invoke('server.setup', server, app);
=======
        em.invoke('server.setup', server, app, appType);
>>>>>>> f034b066

        server.listen(port, host, callback);
    }

    const createServerAsync = bluebird.promisify(createServer);


    await knex.migrate.latest();

    await em.invokeAsync('knex.migrate');

    await shares.regenerateRoleNamesTable();
    await shares.rebuildPermissions();

    await savePdf.init();
    await builder.init();
    await indexer.init();
    await taskHandler.init();
    await templates.compileAll();
    await tasks.compileAll();

    await em.invokeAsync('services.start');

    await createServerAsync(AppType.TRUSTED, 'trusted', config.www.host, config.www.trustedPort, config.www.trustedPortIsHttps, config.certs.www);
    await createServerAsync(AppType.SANDBOXED, 'sandbox', config.www.host, config.www.sandboxPort, config.www.sandboxPortIsHttps, config.certs.www);
    await createServerAsync(AppType.API, 'api', config.www.host, config.www.apiPort, config.www.apiPortIsHttps, config.certs.api);

    log.info('Service', 'All services started');
    appBuilder.setReady();
}

initAndStart().catch(err => {
    log.error('Main', err);
    process.exit(1);
});<|MERGE_RESOLUTION|>--- conflicted
+++ resolved
@@ -50,11 +50,7 @@
             log.info('Express', `WWW server [${appName}] listening on HTTPS port ${addr.port}`);
         });
 
-<<<<<<< HEAD
-        em.invoke('server.setup', server, app);
-=======
         em.invoke('server.setup', server, app, appType);
->>>>>>> f034b066
 
         server.listen(port, host, callback);
     }

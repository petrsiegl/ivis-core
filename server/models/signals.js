--- conflicted
+++ resolved
@@ -164,11 +164,7 @@
     await namespaceHelpers.validateEntity(tx, entity);
 
     enforce(entity.source != null && AllSignalSources.has(entity.source), 'Unknown source type');
-<<<<<<< HEAD
-    enforce(getTypesBySource(entity.source).includes(entity.type), 'Unknown signal type');
-=======
     enforce(getTypesBySource(entity.source).includes(entity.type), `Unknown signal type "${entity.type}"`);
->>>>>>> fbb12483
 
     if (entity.source === SignalSource.DERIVED) {
         await shares.enforceEntityPermissionTx(tx, context, 'signalSet', entity.set, 'manageScripts');
@@ -208,21 +204,6 @@
     const ids = await tx('signals').insert(filteredEntity);
     const id = ids[0];
 
-<<<<<<< HEAD
-        const fieldAdditions = {
-            [id]: entity.type
-        };
-
-        switch (entity.source) {
-            case SignalSource.RAW:
-                await signalStorage.extendSchema(signalSet, fieldAdditions);
-                break;
-
-            case SignalSource.JOB:
-                await indexer.onExtendSchema(signalSet, fieldAdditions);
-                break;
-        }
-=======
     await shares.rebuildPermissionsTx(tx, {
         entityTypeId: 'signal',
         entityId: id
@@ -241,7 +222,6 @@
             await indexer.onExtendSchema(signalSet, fieldAdditions);
             break;
     }
->>>>>>> fbb12483
 
     return id;
 }
